use num::{self, ToPrimitive};
use std::cmp::{max, Ordering};
use std::collections::VecDeque;
use std::f32;
use std::fmt::Display;
use std::fmt::Error;
use std::fmt::Formatter;
use std::iter::{self, Iterator};
use std::ops::{Add, Mul, Sub, Range};
use std::str::FromStr;

use dcnumber::digits_type::{DigitsType};
use dcnumber::error::ParseDCNumberError;
use dcnumber::traits::FromBytes;




#[derive(Debug)]
pub struct UnsignedDCNumber {
    // TODO: maybe use nibble?
    // digits are in BigEndian
    digits: DigitsType,
    // also consider having a pool for these numbers for memory locality
    separator: usize,
}

macro_rules! static_unsigned_dcnumber {
    ($dcnumber_name:ident; $digits_name:ident : $digits_type:ty = $digits:expr) => {
        #[allow(dead_code)]
        const $digits_name: $digits_type = $digits;
        #[allow(dead_code)]
        static $dcnumber_name: UnsignedDCNumber = UnsignedDCNumber {
            digits: DigitsType::Ref(&$digits),
            separator: ::std::mem::size_of::<$digits_type>(),
        };
    };
}

#[cfg(test)]
macro_rules! udcn {
    ($digits:expr) => {
        UnsignedDCNumber::from_str($digits).expect(stringify!($digits))
    };
}

unsafe impl Sync for UnsignedDCNumber {

}



static_unsigned_dcnumber![MAX_U64; MAX_U64_DIGITS: [u8; 20] = [1,8,4,4,6, 7,4,4, 0,7,3, 7,0,9, 5,5,1, 6,1,5]];
static_unsigned_dcnumber![MAX_I64; MAX_I64_DIGITS: [u8; 19] = [9,2,2,3,3,7,2,0,3,6,8,5,4,7,7,5,8,0,7]];

mod small_ints {
    use super::*;

    // 0 - 9
    static_unsigned_dcnumber![N0; N0_DIGITS: [u8; 1] = [0]];
    static_unsigned_dcnumber![N1; N1_DIGITS: [u8; 1] = [1]];
    static_unsigned_dcnumber![N2; N2_DIGITS: [u8; 1] = [2]];
    static_unsigned_dcnumber![N3; N3_DIGITS: [u8; 1] = [3]];
    static_unsigned_dcnumber![N4; N4_DIGITS: [u8; 1] = [4]];
    static_unsigned_dcnumber![N5; N5_DIGITS: [u8; 1] = [5]];
    static_unsigned_dcnumber![N6; N6_DIGITS: [u8; 1] = [6]];
    static_unsigned_dcnumber![N7; N7_DIGITS: [u8; 1] = [7]];
    static_unsigned_dcnumber![N8; N8_DIGITS: [u8; 1] = [8]];
    static_unsigned_dcnumber![N9; N9_DIGITS: [u8; 1] = [9]];
    // 10 - 19
    static_unsigned_dcnumber![N10; N10_DIGITS: [u8; 2] = [1, 0]];
    static_unsigned_dcnumber![N11; N11_DIGITS: [u8; 2] = [1, 1]];
    static_unsigned_dcnumber![N12; N12_DIGITS: [u8; 2] = [1, 2]];
    static_unsigned_dcnumber![N13; N13_DIGITS: [u8; 2] = [1, 3]];
    static_unsigned_dcnumber![N14; N14_DIGITS: [u8; 2] = [1, 4]];
    static_unsigned_dcnumber![N15; N15_DIGITS: [u8; 2] = [1, 5]];
    static_unsigned_dcnumber![N16; N16_DIGITS: [u8; 2] = [1, 6]];
    static_unsigned_dcnumber![N17; N17_DIGITS: [u8; 2] = [1, 7]];
    static_unsigned_dcnumber![N18; N18_DIGITS: [u8; 2] = [1, 8]];
    static_unsigned_dcnumber![N19; N19_DIGITS: [u8; 2] = [1, 9]];
    // 20 - 29
    static_unsigned_dcnumber![N20; N20_DIGITS: [u8; 2] = [2, 0]];
    static_unsigned_dcnumber![N21; N21_DIGITS: [u8; 2] = [2, 1]];
    static_unsigned_dcnumber![N22; N22_DIGITS: [u8; 2] = [2, 2]];
    static_unsigned_dcnumber![N23; N23_DIGITS: [u8; 2] = [2, 3]];
    static_unsigned_dcnumber![N24; N24_DIGITS: [u8; 2] = [2, 4]];
    static_unsigned_dcnumber![N25; N25_DIGITS: [u8; 2] = [2, 5]];
    static_unsigned_dcnumber![N26; N26_DIGITS: [u8; 2] = [2, 6]];
    static_unsigned_dcnumber![N27; N27_DIGITS: [u8; 2] = [2, 7]];
    static_unsigned_dcnumber![N28; N28_DIGITS: [u8; 2] = [2, 8]];
    static_unsigned_dcnumber![N29; N29_DIGITS: [u8; 2] = [2, 9]];
    // 30 - 39
    static_unsigned_dcnumber![N30; N30_DIGITS: [u8; 2] = [3, 0]];
    static_unsigned_dcnumber![N31; N31_DIGITS: [u8; 2] = [3, 1]];
    static_unsigned_dcnumber![N32; N32_DIGITS: [u8; 2] = [3, 2]];
    static_unsigned_dcnumber![N33; N33_DIGITS: [u8; 2] = [3, 3]];
    static_unsigned_dcnumber![N34; N34_DIGITS: [u8; 2] = [3, 4]];
    static_unsigned_dcnumber![N35; N35_DIGITS: [u8; 2] = [3, 5]];
    static_unsigned_dcnumber![N36; N36_DIGITS: [u8; 2] = [3, 6]];
    static_unsigned_dcnumber![N37; N37_DIGITS: [u8; 2] = [3, 7]];
    static_unsigned_dcnumber![N38; N38_DIGITS: [u8; 2] = [3, 8]];
    static_unsigned_dcnumber![N39; N39_DIGITS: [u8; 2] = [3, 9]];
    // 40 - 49
    static_unsigned_dcnumber![N40; N40_DIGITS: [u8; 2] = [4, 0]];
    static_unsigned_dcnumber![N41; N41_DIGITS: [u8; 2] = [4, 1]];
    static_unsigned_dcnumber![N42; N42_DIGITS: [u8; 2] = [4, 2]];
    static_unsigned_dcnumber![N43; N43_DIGITS: [u8; 2] = [4, 3]];
    static_unsigned_dcnumber![N44; N44_DIGITS: [u8; 2] = [4, 4]];
    static_unsigned_dcnumber![N45; N45_DIGITS: [u8; 2] = [4, 5]];
    static_unsigned_dcnumber![N46; N46_DIGITS: [u8; 2] = [4, 6]];
    static_unsigned_dcnumber![N47; N47_DIGITS: [u8; 2] = [4, 7]];
    static_unsigned_dcnumber![N48; N48_DIGITS: [u8; 2] = [4, 8]];
    static_unsigned_dcnumber![N49; N49_DIGITS: [u8; 2] = [4, 9]];
    // 50 - 59
    static_unsigned_dcnumber![N50; N50_DIGITS: [u8; 2] = [5, 0]];
    static_unsigned_dcnumber![N51; N51_DIGITS: [u8; 2] = [5, 1]];
    static_unsigned_dcnumber![N52; N52_DIGITS: [u8; 2] = [5, 2]];
    static_unsigned_dcnumber![N53; N53_DIGITS: [u8; 2] = [5, 3]];
    static_unsigned_dcnumber![N54; N54_DIGITS: [u8; 2] = [5, 4]];
    static_unsigned_dcnumber![N55; N55_DIGITS: [u8; 2] = [5, 5]];
    static_unsigned_dcnumber![N56; N56_DIGITS: [u8; 2] = [5, 6]];
    static_unsigned_dcnumber![N57; N57_DIGITS: [u8; 2] = [5, 7]];
    static_unsigned_dcnumber![N58; N58_DIGITS: [u8; 2] = [5, 8]];
    static_unsigned_dcnumber![N59; N59_DIGITS: [u8; 2] = [5, 9]];
    // 60 - 69
    static_unsigned_dcnumber![N60; N60_DIGITS: [u8; 2] = [6, 0]];
    static_unsigned_dcnumber![N61; N61_DIGITS: [u8; 2] = [6, 1]];
    static_unsigned_dcnumber![N62; N62_DIGITS: [u8; 2] = [6, 2]];
    static_unsigned_dcnumber![N63; N63_DIGITS: [u8; 2] = [6, 3]];
    static_unsigned_dcnumber![N64; N64_DIGITS: [u8; 2] = [6, 4]];
    static_unsigned_dcnumber![N65; N65_DIGITS: [u8; 2] = [6, 5]];
    static_unsigned_dcnumber![N66; N66_DIGITS: [u8; 2] = [6, 6]];
    static_unsigned_dcnumber![N67; N67_DIGITS: [u8; 2] = [6, 7]];
    static_unsigned_dcnumber![N68; N68_DIGITS: [u8; 2] = [6, 8]];
    static_unsigned_dcnumber![N69; N69_DIGITS: [u8; 2] = [6, 9]];
    // 70 - 79
    static_unsigned_dcnumber![N70; N70_DIGITS: [u8; 2] = [7, 0]];
    static_unsigned_dcnumber![N71; N71_DIGITS: [u8; 2] = [7, 1]];
    static_unsigned_dcnumber![N72; N72_DIGITS: [u8; 2] = [7, 2]];
    static_unsigned_dcnumber![N73; N73_DIGITS: [u8; 2] = [7, 3]];
    static_unsigned_dcnumber![N74; N74_DIGITS: [u8; 2] = [7, 4]];
    static_unsigned_dcnumber![N75; N75_DIGITS: [u8; 2] = [7, 5]];
    static_unsigned_dcnumber![N76; N76_DIGITS: [u8; 2] = [7, 6]];
    static_unsigned_dcnumber![N77; N77_DIGITS: [u8; 2] = [7, 7]];
    static_unsigned_dcnumber![N78; N78_DIGITS: [u8; 2] = [7, 8]];
    static_unsigned_dcnumber![N79; N79_DIGITS: [u8; 2] = [7, 9]];
    // 80 - 89
    static_unsigned_dcnumber![N80; N80_DIGITS: [u8; 2] = [8, 0]];
    static_unsigned_dcnumber![N81; N81_DIGITS: [u8; 2] = [8, 1]];
    static_unsigned_dcnumber![N82; N82_DIGITS: [u8; 2] = [8, 2]];
    static_unsigned_dcnumber![N83; N83_DIGITS: [u8; 2] = [8, 3]];
    static_unsigned_dcnumber![N84; N84_DIGITS: [u8; 2] = [8, 4]];
    static_unsigned_dcnumber![N85; N85_DIGITS: [u8; 2] = [8, 5]];
    static_unsigned_dcnumber![N86; N86_DIGITS: [u8; 2] = [8, 6]];
    static_unsigned_dcnumber![N87; N87_DIGITS: [u8; 2] = [8, 7]];
    static_unsigned_dcnumber![N88; N88_DIGITS: [u8; 2] = [8, 8]];
    static_unsigned_dcnumber![N89; N89_DIGITS: [u8; 2] = [8, 9]];
    // 90 - 99
    static_unsigned_dcnumber![N90; N90_DIGITS: [u8; 2] = [9, 0]];
    static_unsigned_dcnumber![N91; N91_DIGITS: [u8; 2] = [9, 1]];
    static_unsigned_dcnumber![N92; N92_DIGITS: [u8; 2] = [9, 2]];
    static_unsigned_dcnumber![N93; N93_DIGITS: [u8; 2] = [9, 3]];
    static_unsigned_dcnumber![N94; N94_DIGITS: [u8; 2] = [9, 4]];
    static_unsigned_dcnumber![N95; N95_DIGITS: [u8; 2] = [9, 5]];
    static_unsigned_dcnumber![N96; N96_DIGITS: [u8; 2] = [9, 6]];
    static_unsigned_dcnumber![N97; N97_DIGITS: [u8; 2] = [9, 7]];
    static_unsigned_dcnumber![N98; N98_DIGITS: [u8; 2] = [9, 8]];
    static_unsigned_dcnumber![N99; N99_DIGITS: [u8; 2] = [9, 9]];
    // 100 - 109
    static_unsigned_dcnumber![N100; N100_DIGITS: [u8; 3] = [1, 0, 0]];
    static_unsigned_dcnumber![N101; N101_DIGITS: [u8; 3] = [1, 0, 1]];
    static_unsigned_dcnumber![N102; N102_DIGITS: [u8; 3] = [1, 0, 2]];
    static_unsigned_dcnumber![N103; N103_DIGITS: [u8; 3] = [1, 0, 3]];
    static_unsigned_dcnumber![N104; N104_DIGITS: [u8; 3] = [1, 0, 4]];
    static_unsigned_dcnumber![N105; N105_DIGITS: [u8; 3] = [1, 0, 5]];
    static_unsigned_dcnumber![N106; N106_DIGITS: [u8; 3] = [1, 0, 6]];
    static_unsigned_dcnumber![N107; N107_DIGITS: [u8; 3] = [1, 0, 7]];
    static_unsigned_dcnumber![N108; N108_DIGITS: [u8; 3] = [1, 0, 8]];
    static_unsigned_dcnumber![N109; N109_DIGITS: [u8; 3] = [1, 0, 9]];
    // 110 - 119
    static_unsigned_dcnumber![N110; N110_DIGITS: [u8; 3] = [1, 1, 0]];
    static_unsigned_dcnumber![N111; N111_DIGITS: [u8; 3] = [1, 1, 1]];
    static_unsigned_dcnumber![N112; N112_DIGITS: [u8; 3] = [1, 1, 2]];
    static_unsigned_dcnumber![N113; N113_DIGITS: [u8; 3] = [1, 1, 3]];
    static_unsigned_dcnumber![N114; N114_DIGITS: [u8; 3] = [1, 1, 4]];
    static_unsigned_dcnumber![N115; N115_DIGITS: [u8; 3] = [1, 1, 5]];
    static_unsigned_dcnumber![N116; N116_DIGITS: [u8; 3] = [1, 1, 6]];
    static_unsigned_dcnumber![N117; N117_DIGITS: [u8; 3] = [1, 1, 7]];
    static_unsigned_dcnumber![N118; N118_DIGITS: [u8; 3] = [1, 1, 8]];
    static_unsigned_dcnumber![N119; N119_DIGITS: [u8; 3] = [1, 1, 9]];
    // 120 - 129
    static_unsigned_dcnumber![N120; N120_DIGITS: [u8; 3] = [1, 2, 0]];
    static_unsigned_dcnumber![N121; N121_DIGITS: [u8; 3] = [1, 2, 1]];
    static_unsigned_dcnumber![N122; N122_DIGITS: [u8; 3] = [1, 2, 2]];
    static_unsigned_dcnumber![N123; N123_DIGITS: [u8; 3] = [1, 2, 3]];
    static_unsigned_dcnumber![N124; N124_DIGITS: [u8; 3] = [1, 2, 4]];
    static_unsigned_dcnumber![N125; N125_DIGITS: [u8; 3] = [1, 2, 5]];
    static_unsigned_dcnumber![N126; N126_DIGITS: [u8; 3] = [1, 2, 6]];
    static_unsigned_dcnumber![N127; N127_DIGITS: [u8; 3] = [1, 2, 7]];
    static_unsigned_dcnumber![N128; N128_DIGITS: [u8; 3] = [1, 2, 8]];
    static_unsigned_dcnumber![N129; N129_DIGITS: [u8; 3] = [1, 2, 9]];
    // 130 - 139
    static_unsigned_dcnumber![N130; N130_DIGITS: [u8; 3] = [1, 3, 0]];
    static_unsigned_dcnumber![N131; N131_DIGITS: [u8; 3] = [1, 3, 1]];
    static_unsigned_dcnumber![N132; N132_DIGITS: [u8; 3] = [1, 3, 2]];
    static_unsigned_dcnumber![N133; N133_DIGITS: [u8; 3] = [1, 3, 3]];
    static_unsigned_dcnumber![N134; N134_DIGITS: [u8; 3] = [1, 3, 4]];
    static_unsigned_dcnumber![N135; N135_DIGITS: [u8; 3] = [1, 3, 5]];
    static_unsigned_dcnumber![N136; N136_DIGITS: [u8; 3] = [1, 3, 6]];
    static_unsigned_dcnumber![N137; N137_DIGITS: [u8; 3] = [1, 3, 7]];
    static_unsigned_dcnumber![N138; N138_DIGITS: [u8; 3] = [1, 3, 8]];
    static_unsigned_dcnumber![N139; N139_DIGITS: [u8; 3] = [1, 3, 9]];
    // 140 - 149
    static_unsigned_dcnumber![N140; N140_DIGITS: [u8; 3] = [1, 4, 0]];
    static_unsigned_dcnumber![N141; N141_DIGITS: [u8; 3] = [1, 4, 1]];
    static_unsigned_dcnumber![N142; N142_DIGITS: [u8; 3] = [1, 4, 2]];
    static_unsigned_dcnumber![N143; N143_DIGITS: [u8; 3] = [1, 4, 3]];
    static_unsigned_dcnumber![N144; N144_DIGITS: [u8; 3] = [1, 4, 4]];
    static_unsigned_dcnumber![N145; N145_DIGITS: [u8; 3] = [1, 4, 5]];
    static_unsigned_dcnumber![N146; N146_DIGITS: [u8; 3] = [1, 4, 6]];
    static_unsigned_dcnumber![N147; N147_DIGITS: [u8; 3] = [1, 4, 7]];
    static_unsigned_dcnumber![N148; N148_DIGITS: [u8; 3] = [1, 4, 8]];
    static_unsigned_dcnumber![N149; N149_DIGITS: [u8; 3] = [1, 4, 9]];
    // 150 - 159
    static_unsigned_dcnumber![N150; N150_DIGITS: [u8; 3] = [1, 5, 0]];
    static_unsigned_dcnumber![N151; N151_DIGITS: [u8; 3] = [1, 5, 1]];
    static_unsigned_dcnumber![N152; N152_DIGITS: [u8; 3] = [1, 5, 2]];
    static_unsigned_dcnumber![N153; N153_DIGITS: [u8; 3] = [1, 5, 3]];
    static_unsigned_dcnumber![N154; N154_DIGITS: [u8; 3] = [1, 5, 4]];
    static_unsigned_dcnumber![N155; N155_DIGITS: [u8; 3] = [1, 5, 5]];
    static_unsigned_dcnumber![N156; N156_DIGITS: [u8; 3] = [1, 5, 6]];
    static_unsigned_dcnumber![N157; N157_DIGITS: [u8; 3] = [1, 5, 7]];
    static_unsigned_dcnumber![N158; N158_DIGITS: [u8; 3] = [1, 5, 8]];
    static_unsigned_dcnumber![N159; N159_DIGITS: [u8; 3] = [1, 5, 9]];
    // 160 - 169
    static_unsigned_dcnumber![N160; N160_DIGITS: [u8; 3] = [1, 6, 0]];
    static_unsigned_dcnumber![N161; N161_DIGITS: [u8; 3] = [1, 6, 1]];
    static_unsigned_dcnumber![N162; N162_DIGITS: [u8; 3] = [1, 6, 2]];
    static_unsigned_dcnumber![N163; N163_DIGITS: [u8; 3] = [1, 6, 3]];
    static_unsigned_dcnumber![N164; N164_DIGITS: [u8; 3] = [1, 6, 4]];
    static_unsigned_dcnumber![N165; N165_DIGITS: [u8; 3] = [1, 6, 5]];
    static_unsigned_dcnumber![N166; N166_DIGITS: [u8; 3] = [1, 6, 6]];
    static_unsigned_dcnumber![N167; N167_DIGITS: [u8; 3] = [1, 6, 7]];
    static_unsigned_dcnumber![N168; N168_DIGITS: [u8; 3] = [1, 6, 8]];
    static_unsigned_dcnumber![N169; N169_DIGITS: [u8; 3] = [1, 6, 9]];
    // 170 - 179
    static_unsigned_dcnumber![N170; N170_DIGITS: [u8; 3] = [1, 7, 0]];
    static_unsigned_dcnumber![N171; N171_DIGITS: [u8; 3] = [1, 7, 1]];
    static_unsigned_dcnumber![N172; N172_DIGITS: [u8; 3] = [1, 7, 2]];
    static_unsigned_dcnumber![N173; N173_DIGITS: [u8; 3] = [1, 7, 3]];
    static_unsigned_dcnumber![N174; N174_DIGITS: [u8; 3] = [1, 7, 4]];
    static_unsigned_dcnumber![N175; N175_DIGITS: [u8; 3] = [1, 7, 5]];
    static_unsigned_dcnumber![N176; N176_DIGITS: [u8; 3] = [1, 7, 6]];
    static_unsigned_dcnumber![N177; N177_DIGITS: [u8; 3] = [1, 7, 7]];
    static_unsigned_dcnumber![N178; N178_DIGITS: [u8; 3] = [1, 7, 8]];
    static_unsigned_dcnumber![N179; N179_DIGITS: [u8; 3] = [1, 7, 9]];
    // 180 - 189
    static_unsigned_dcnumber![N180; N180_DIGITS: [u8; 3] = [1, 8, 0]];
    static_unsigned_dcnumber![N181; N181_DIGITS: [u8; 3] = [1, 8, 1]];
    static_unsigned_dcnumber![N182; N182_DIGITS: [u8; 3] = [1, 8, 2]];
    static_unsigned_dcnumber![N183; N183_DIGITS: [u8; 3] = [1, 8, 3]];
    static_unsigned_dcnumber![N184; N184_DIGITS: [u8; 3] = [1, 8, 4]];
    static_unsigned_dcnumber![N185; N185_DIGITS: [u8; 3] = [1, 8, 5]];
    static_unsigned_dcnumber![N186; N186_DIGITS: [u8; 3] = [1, 8, 6]];
    static_unsigned_dcnumber![N187; N187_DIGITS: [u8; 3] = [1, 8, 7]];
    static_unsigned_dcnumber![N188; N188_DIGITS: [u8; 3] = [1, 8, 8]];
    static_unsigned_dcnumber![N189; N189_DIGITS: [u8; 3] = [1, 8, 9]];
    // 190 - 199
    static_unsigned_dcnumber![N190; N190_DIGITS: [u8; 3] = [1, 9, 0]];
    static_unsigned_dcnumber![N191; N191_DIGITS: [u8; 3] = [1, 9, 1]];
    static_unsigned_dcnumber![N192; N192_DIGITS: [u8; 3] = [1, 9, 2]];
    static_unsigned_dcnumber![N193; N193_DIGITS: [u8; 3] = [1, 9, 3]];
    static_unsigned_dcnumber![N194; N194_DIGITS: [u8; 3] = [1, 9, 4]];
    static_unsigned_dcnumber![N195; N195_DIGITS: [u8; 3] = [1, 9, 5]];
    static_unsigned_dcnumber![N196; N196_DIGITS: [u8; 3] = [1, 9, 6]];
    static_unsigned_dcnumber![N197; N197_DIGITS: [u8; 3] = [1, 9, 7]];
    static_unsigned_dcnumber![N198; N198_DIGITS: [u8; 3] = [1, 9, 8]];
    static_unsigned_dcnumber![N199; N199_DIGITS: [u8; 3] = [1, 9, 9]];
    // 200 - 209
    static_unsigned_dcnumber![N200; N200_DIGITS: [u8; 3] = [2, 0, 0]];
    static_unsigned_dcnumber![N201; N201_DIGITS: [u8; 3] = [2, 0, 1]];
    static_unsigned_dcnumber![N202; N202_DIGITS: [u8; 3] = [2, 0, 2]];
    static_unsigned_dcnumber![N203; N203_DIGITS: [u8; 3] = [2, 0, 3]];
    static_unsigned_dcnumber![N204; N204_DIGITS: [u8; 3] = [2, 0, 4]];
    static_unsigned_dcnumber![N205; N205_DIGITS: [u8; 3] = [2, 0, 5]];
    static_unsigned_dcnumber![N206; N206_DIGITS: [u8; 3] = [2, 0, 6]];
    static_unsigned_dcnumber![N207; N207_DIGITS: [u8; 3] = [2, 0, 7]];
    static_unsigned_dcnumber![N208; N208_DIGITS: [u8; 3] = [2, 0, 8]];
    static_unsigned_dcnumber![N209; N209_DIGITS: [u8; 3] = [2, 0, 9]];
    // 210 - 219
    static_unsigned_dcnumber![N210; N210_DIGITS: [u8; 3] = [2, 1, 0]];
    static_unsigned_dcnumber![N211; N211_DIGITS: [u8; 3] = [2, 1, 1]];
    static_unsigned_dcnumber![N212; N212_DIGITS: [u8; 3] = [2, 1, 2]];
    static_unsigned_dcnumber![N213; N213_DIGITS: [u8; 3] = [2, 1, 3]];
    static_unsigned_dcnumber![N214; N214_DIGITS: [u8; 3] = [2, 1, 4]];
    static_unsigned_dcnumber![N215; N215_DIGITS: [u8; 3] = [2, 1, 5]];
    static_unsigned_dcnumber![N216; N216_DIGITS: [u8; 3] = [2, 1, 6]];
    static_unsigned_dcnumber![N217; N217_DIGITS: [u8; 3] = [2, 1, 7]];
    static_unsigned_dcnumber![N218; N218_DIGITS: [u8; 3] = [2, 1, 8]];
    static_unsigned_dcnumber![N219; N219_DIGITS: [u8; 3] = [2, 1, 9]];
    // 220 - 229
    static_unsigned_dcnumber![N220; N220_DIGITS: [u8; 3] = [2, 2, 0]];
    static_unsigned_dcnumber![N221; N221_DIGITS: [u8; 3] = [2, 2, 1]];
    static_unsigned_dcnumber![N222; N222_DIGITS: [u8; 3] = [2, 2, 2]];
    static_unsigned_dcnumber![N223; N223_DIGITS: [u8; 3] = [2, 2, 3]];
    static_unsigned_dcnumber![N224; N224_DIGITS: [u8; 3] = [2, 2, 4]];
    static_unsigned_dcnumber![N225; N225_DIGITS: [u8; 3] = [2, 2, 5]];
    static_unsigned_dcnumber![N226; N226_DIGITS: [u8; 3] = [2, 2, 6]];
    static_unsigned_dcnumber![N227; N227_DIGITS: [u8; 3] = [2, 2, 7]];
    static_unsigned_dcnumber![N228; N228_DIGITS: [u8; 3] = [2, 2, 8]];
    static_unsigned_dcnumber![N229; N229_DIGITS: [u8; 3] = [2, 2, 9]];
    // 230 - 239
    static_unsigned_dcnumber![N230; N230_DIGITS: [u8; 3] = [2, 3, 0]];
    static_unsigned_dcnumber![N231; N231_DIGITS: [u8; 3] = [2, 3, 1]];
    static_unsigned_dcnumber![N232; N232_DIGITS: [u8; 3] = [2, 3, 2]];
    static_unsigned_dcnumber![N233; N233_DIGITS: [u8; 3] = [2, 3, 3]];
    static_unsigned_dcnumber![N234; N234_DIGITS: [u8; 3] = [2, 3, 4]];
    static_unsigned_dcnumber![N235; N235_DIGITS: [u8; 3] = [2, 3, 5]];
    static_unsigned_dcnumber![N236; N236_DIGITS: [u8; 3] = [2, 3, 6]];
    static_unsigned_dcnumber![N237; N237_DIGITS: [u8; 3] = [2, 3, 7]];
    static_unsigned_dcnumber![N238; N238_DIGITS: [u8; 3] = [2, 3, 8]];
    static_unsigned_dcnumber![N239; N239_DIGITS: [u8; 3] = [2, 3, 9]];
    // 240 - 249
    static_unsigned_dcnumber![N240; N240_DIGITS: [u8; 3] = [2, 4, 0]];
    static_unsigned_dcnumber![N241; N241_DIGITS: [u8; 3] = [2, 4, 1]];
    static_unsigned_dcnumber![N242; N242_DIGITS: [u8; 3] = [2, 4, 2]];
    static_unsigned_dcnumber![N243; N243_DIGITS: [u8; 3] = [2, 4, 3]];
    static_unsigned_dcnumber![N244; N244_DIGITS: [u8; 3] = [2, 4, 4]];
    static_unsigned_dcnumber![N245; N245_DIGITS: [u8; 3] = [2, 4, 5]];
    static_unsigned_dcnumber![N246; N246_DIGITS: [u8; 3] = [2, 4, 6]];
    static_unsigned_dcnumber![N247; N247_DIGITS: [u8; 3] = [2, 4, 7]];
    static_unsigned_dcnumber![N248; N248_DIGITS: [u8; 3] = [2, 4, 8]];
    static_unsigned_dcnumber![N249; N249_DIGITS: [u8; 3] = [2, 4, 9]];
    // 250 - 259
    static_unsigned_dcnumber![N250; N250_DIGITS: [u8; 3] = [2, 5, 0]];
    static_unsigned_dcnumber![N251; N251_DIGITS: [u8; 3] = [2, 5, 1]];
    static_unsigned_dcnumber![N252; N252_DIGITS: [u8; 3] = [2, 5, 2]];
    static_unsigned_dcnumber![N253; N253_DIGITS: [u8; 3] = [2, 5, 3]];
    static_unsigned_dcnumber![N254; N254_DIGITS: [u8; 3] = [2, 5, 4]];
    static_unsigned_dcnumber![N255; N255_DIGITS: [u8; 3] = [2, 5, 5]];

    static SMALL_INTS: [&UnsignedDCNumber; 256] = [
        &N0, &N1, &N2, &N3, &N4, &N5, &N6, &N7, &N8, &N9, &N10, &N11, &N12, &N13, &N14, &N15, &N16,
        &N17, &N18, &N19, &N20, &N21, &N22, &N23, &N24, &N25, &N26, &N27, &N28, &N29, &N30, &N31,
        &N32, &N33, &N34, &N35, &N36, &N37, &N38, &N39, &N40, &N41, &N42, &N43, &N44, &N45, &N46,
        &N47, &N48, &N49, &N50, &N51, &N52, &N53, &N54, &N55, &N56, &N57, &N58, &N59, &N60, &N61,
        &N62, &N63, &N64, &N65, &N66, &N67, &N68, &N69, &N70, &N71, &N72, &N73, &N74, &N75, &N76,
        &N77, &N78, &N79, &N80, &N81, &N82, &N83, &N84, &N85, &N86, &N87, &N88, &N89, &N90, &N91,
        &N92, &N93, &N94, &N95, &N96, &N97, &N98, &N99, &N100, &N101, &N102, &N103, &N104, &N105,
        &N106, &N107, &N108, &N109, &N110, &N111, &N112, &N113, &N114, &N115, &N116, &N117, &N118,
        &N119, &N120, &N121, &N122, &N123, &N124, &N125, &N126, &N127, &N128, &N129, &N130, &N131,
        &N132, &N133, &N134, &N135, &N136, &N137, &N138, &N139, &N140, &N141, &N142, &N143, &N144,
        &N145, &N146, &N147, &N148, &N149, &N150, &N151, &N152, &N153, &N154, &N155, &N156, &N157,
        &N158, &N159, &N160, &N161, &N162, &N163, &N164, &N165, &N166, &N167, &N168, &N169, &N170,
        &N171, &N172, &N173, &N174, &N175, &N176, &N177, &N178, &N179, &N180, &N181, &N182, &N183,
        &N184, &N185, &N186, &N187, &N188, &N189, &N190, &N191, &N192, &N193, &N194, &N195, &N196,
        &N197, &N198, &N199, &N200, &N201, &N202, &N203, &N204, &N205, &N206, &N207, &N208, &N209,
        &N210, &N211, &N212, &N213, &N214, &N215, &N216, &N217, &N218, &N219, &N220, &N221, &N222,
        &N223, &N224, &N225, &N226, &N227, &N228, &N229, &N230, &N231, &N232, &N233, &N234, &N235,
        &N236, &N237, &N238, &N239, &N240, &N241, &N242, &N243, &N244, &N245, &N246, &N247, &N248,
        &N249, &N250, &N251, &N252, &N253, &N254, &N255,
    ];

    #[inline(always)]
    pub fn interned(n: u8) -> UnsignedDCNumber {
        get_ref(n).dup()
    }

    #[inline(always)]
    pub fn get_ref(n: u8) -> &'static UnsignedDCNumber {
        unsafe {
            SMALL_INTS.get_unchecked(n as usize)
        }
    }

    #[inline(always)]
    pub fn zero_ref() -> &'static UnsignedDCNumber {
        get_ref(0)
    }

    #[inline(always)]
    pub fn one_ref() -> &'static UnsignedDCNumber {
        get_ref(1)
    }

    #[inline(always)]
    pub fn zero() -> UnsignedDCNumber {
        interned(0)
    }

    #[inline(always)]
    pub fn one() -> UnsignedDCNumber {
        interned(1)
    }
}

impl UnsignedDCNumber {
    pub fn new<T>(digits: T, last_integer: usize) -> Self
    where
        DigitsType: From<T>,
    {
        let v: DigitsType = digits.into();
        debug_assert!(
            last_integer <= v.len(),
            "separator {} should be less than {}: v{:?}",
            last_integer,
            v.len(),
            v
        );

        UnsignedDCNumber {
            digits: v,
            separator: last_integer,
        }
    }

    pub fn with_integer_digits<T>(digits: T) -> Self
    where
        DigitsType: From<T>,
    {
        let digits: DigitsType = digits.into();
        let size = digits.len();
        UnsignedDCNumber {
            digits,
            separator: size,
        }
    }

    /// Creates UnsignecDCNumber from a byte representing a decimal ascii value
    ///
    /// ```
    /// use rdc::dcnumber::unsigned::UnsignedDCNumber;
    /// use rdc::dcnumber::error::ParseDCNumberError;
    /// use rdc::dcnumber::traits::FromBytes;
    ///
    /// assert_eq!(UnsignedDCNumber::from_bytes("0".as_ref()), UnsignedDCNumber::from_byte(b'0'));
    /// assert_eq!(UnsignedDCNumber::from_bytes("1".as_ref()), UnsignedDCNumber::from_byte(b'1'));
    /// ```
    ///
    pub fn from_byte(byte: u8) -> Result<Self, ParseDCNumberError> {
        UnsignedDCNumber::from_byte_radix(byte, 10)
    }

    /// Creates UnsignecDCNumber from a byte representing a decimal ascii value
    ///
    /// ```
    /// use rdc::dcnumber::unsigned::UnsignedDCNumber;
    /// use rdc::dcnumber::error::ParseDCNumberError;
    /// use rdc::dcnumber::traits::FromBytes;
    ///
    /// assert_eq!(UnsignedDCNumber::from_bytes_radix("0".as_ref(), 8), UnsignedDCNumber::from_byte_radix(b'0', 8));
    /// assert_eq!(UnsignedDCNumber::from_bytes_radix("0".as_ref(), 8), UnsignedDCNumber::from_byte_radix(b'0', 10));
    /// ```
    pub fn from_byte_radix(byte: u8, radix: u32) -> Result<Self, ParseDCNumberError> {
        if radix > 16 {
            return Err(ParseDCNumberError::InvalidRadix);
        }
        UnsignedDCNumber::from_byte_radix_u8(byte, radix as u8)
    }

    pub fn from_byte_radix_u8(byte: u8, radix: u8) -> Result<Self, ParseDCNumberError> {
        if radix < 2 || radix > 16 {
            return Err(ParseDCNumberError::InvalidRadix);
        }
        match byte {
            ch @ b'0'...b'9' if ch - b'0' < radix => Ok(small_ints::interned(ch - b'0')),
            ch @ b'A'...b'F' if ch - b'A' + 10 < radix => Ok(small_ints::interned(ch - b'A' + 10)),
            _ => Err(ParseDCNumberError::InvalidDigit),
        }
    }

    #[allow(dead_code)]
    #[inline]
    pub fn integer_magnitude(&self) -> usize {
        self.separator
    }

    #[allow(dead_code)]
    #[inline]
    pub fn fractional_digits(&self) -> usize {
        self.digits.len() - self.separator
    }

    #[inline]
    fn fractional(&self) -> &[u8] {
        self.split().1
    }

    #[inline]
    fn integer(&self) -> &[u8] {
        self.split().0
    }

    #[inline]
    fn split(&self) -> (&[u8], &[u8]) {
        let im = self.integer_magnitude();
        (&self.digits[..im], &self.digits[im..])
    }

    fn blind_to_u64(&self) -> u64 {
        self.integer()
            .iter()
            .cloned()
            .fold(0, |acc, d| acc * 10 + d as u64)
    }

    fn cmp_unsigned(&self, other: &UnsignedDCNumber) -> Ordering {
        let self_integer = self.integer_magnitude();
        let other_integer = other.integer_magnitude();
        match self_integer.cmp(&other_integer) {
            Ordering::Less => Ordering::Less,
            Ordering::Greater => Ordering::Greater,
            Ordering::Equal => {
                match self.digits[..self_integer].cmp(&other.digits[..other_integer]) {
                    Ordering::Less => Ordering::Less,
                    Ordering::Greater => Ordering::Greater,
                    Ordering::Equal => {
                        self.digits[self_integer..].cmp(&other.digits[other_integer..])
                    }
                }
            }
        }
    }

    fn clone_into_parts(self) -> (Vec<u8>, usize) {
        let separator = self.separator;
        (self.digits.into_vec(), separator)
    }


    pub fn dup(&self) -> UnsignedDCNumber {
        UnsignedDCNumber{digits: self.digits.clone(), separator: self.separator}
    }


    fn inner_add(self, other: UnsignedDCNumber) -> Self {
        let UnsignedDCNumber { digits: self_digits, separator: self_separator } = self;

        if !self_digits.holds_memory() {
            if self_digits.len() < other.digits.len() {
                let UnsignedDCNumber{digits: other_digits, separator: other_separator} = other;
                let other_digits = other_digits.into_vec();
                return inner_add_digits_ref(other_digits, other_separator, self_digits.as_ref(), self_separator);

            }
        }

        let self_digits = self_digits.into_vec();


        inner_add_digits_ref(self_digits, self_separator, other.digits.as_ref(), other.separator)
    }

    fn is_integer(&self) -> bool {
        self.digits.len() <= self.separator
    }

    fn _is_zero(&self) -> bool {
        self.separator == 1 && self.digits.len() == 1 && self.digits.first()
            .map(|&d| d == 0)
            .unwrap_or(false)
   }

    fn mul_10(self) -> Self {
        if self._is_zero() {
            return self;
        }
        let (mut v, mut separator) = self.clone_into_parts();
        if separator >= v.len() {
            // it is an integer
            // 1 => 10
            v.push(0);
            separator += 1;
        } else {
            // this is a fractional number
            // 0.12 => 1.2
            // 0.01 => 0.1
            // 0.1 => 1
            // 1.1 => 11
            if v[0] == 0 {
                let mut dq = VecDeque::from(v);
                let _ = dq.pop_front();
                v = Vec::from(dq);
            } else {
                separator += 1;
            }
        }
        UnsignedDCNumber { digits: DigitsType::from(v), separator }
    }

}

#[inline(always)]
fn inner_add_digits_ref<'b>(mut lhs: Vec<u8>, lhs_separator: usize, rhs: &'b [u8], rhs_separator: usize) -> UnsignedDCNumber {
    let mut carry = false;
    let mut separator = max(lhs_separator, rhs_separator);

    let lhs_fractional_digits = lhs.len() - lhs_separator;
    let rhs_fractional_digits = rhs.len() - rhs_separator;

    let lhs_aligned_index;
    let rhs_aligned_index;

    if lhs_fractional_digits > rhs_fractional_digits {
        let fractional_offset = lhs_fractional_digits - rhs_fractional_digits;
        lhs_aligned_index = (lhs.len() - fractional_offset) - 1;
        rhs_aligned_index = rhs.len() - 1;
    } else {
        let fractional_offset = rhs_fractional_digits - lhs_fractional_digits;
        rhs_aligned_index = (rhs.len() - fractional_offset) - 1;
        lhs_aligned_index = lhs.len() - 1;
    }

    let lhs_aligned_end;
    let rhs_aligned_end;
    if lhs_separator > rhs_separator {
        lhs_aligned_end = lhs_separator - rhs_separator;
        rhs_aligned_end = 0;
    } else {
        rhs_aligned_end = rhs_separator - lhs_separator;
        lhs_aligned_end = 0;
    }

    lhs[lhs_aligned_end..lhs_aligned_index+1].iter_mut().rev()
        .zip(rhs[rhs_aligned_end..rhs_aligned_index+1].iter().rev())
        .for_each(|(lhs, &rhs)| {
            debug_assert!(*lhs < 10, "{} < 10", lhs);
            debug_assert!(rhs < 10);

            if carry {
                *lhs += rhs + 1;
                carry = false;
            } else {
                *lhs += rhs;
            }
            debug_assert!(*lhs < 19, "{} < 19", lhs);

            if *lhs >= 10 {
                *lhs -= 10;
                carry = true;
            }

            debug_assert!(*lhs < 10, "{} < 10", lhs);
        });

    lhs[0..lhs_aligned_end].iter_mut()
        .rev()
        .for_each(|lhs| {
            debug_assert!(*lhs < 10);
            if carry {
                if *lhs == 9 {
                    *lhs = 0;
                } else {
                    *lhs += 1;
                    carry = false;
                }

            }
            debug_assert!(*lhs < 10);
        });

    if rhs_aligned_end > 0 {
        lhs.extend(rhs[0..rhs_aligned_end].iter()
            .cloned()
            .rev()
            .map(|d| {
                let sum = if carry {
                    carry = false;
                    d + 1
                } else { d };
                if sum >= 10 {
                    carry = true;
                    sum - 10
                } else {
                    sum
                }
            })
        );
        lhs.rotate_right(rhs_aligned_end);
    }

    if carry {
        lhs.insert(0, 1);
        separator += 1;
    }

    if rhs_fractional_digits > lhs_fractional_digits {
        lhs.extend(&rhs[rhs.len() - (rhs_fractional_digits - lhs_fractional_digits)..rhs.len()]);
    }

    UnsignedDCNumber::new(lhs, separator)
}

impl Default for UnsignedDCNumber {
    fn default() -> Self {
        small_ints::zero()
    }
}

impl PartialEq for UnsignedDCNumber {
    fn eq(&self, other: &Self) -> bool {
        self.cmp_unsigned(other) == Ordering::Equal
    }
}


impl Eq for UnsignedDCNumber {}

impl PartialOrd for UnsignedDCNumber {
    fn partial_cmp(&self, other: &Self) -> Option<Ordering> {
        Some(self.cmp_unsigned(other))
    }
}

impl Ord for UnsignedDCNumber {
    fn cmp(&self, other: &Self) -> Ordering {
        self.cmp_unsigned(other)
    }
}

// TODO add similar to test_partial_order for cmp as well

impl ToPrimitive for UnsignedDCNumber {
    fn to_i64(&self) -> Option<i64> {
        if self.fractional().iter().cloned().any(|d| d != 0) {
            return None;
        }

        if self > &MAX_I64 {
            return None;
        }

        Some(self.blind_to_u64() as i64)
    }
    fn to_u64(&self) -> Option<u64> {
        if self.fractional().iter().cloned().any(|d| d != 0) {
            return None;
        }

        // various optimizations are possible here
        if self > &MAX_U64 {
            return None;
        }

        Some(self.blind_to_u64())
    }
}

impl Display for UnsignedDCNumber {
    fn fmt(&self, f: &mut Formatter) -> Result<(), Error> {
        use std::fmt::Write;

        for &ch in &self.digits[0..self.separator] {
            f.write_char((ch + b'0') as char)?;
        }
        if self.separator != self.digits.len() {
            f.write_char('.')?;
            for &ch in &self.digits[self.separator..] {
                f.write_char((ch + b'0') as char)?;
            }
        }
        Ok(())
    }
}


macro_rules! lsd {
    ($n:expr) => {
        ($n % 10) as u8
    };
}


// TODO consiider implementing *= u8; migght be the fastest option here (MulAssign)

impl Mul<UnsignedDCNumber> for UnsignedDCNumber {
    type Output = UnsignedDCNumber;

    fn mul(self, _rhs: UnsignedDCNumber) -> Self {
        unimplemented!()
    }
}

impl Sub<UnsignedDCNumber> for UnsignedDCNumber {
    type Output = UnsignedDCNumber;


    fn sub(self, _rhs: UnsignedDCNumber) -> Self {
        unimplemented!()
    }
}

impl Add<UnsignedDCNumber> for UnsignedDCNumber {
    type Output = UnsignedDCNumber;

    fn add(self, other: UnsignedDCNumber) -> Self {
        self.inner_add(other)
    }
}


// TODO consider if implementing Add<&> allows us faster

impl num::Zero for UnsignedDCNumber {
    fn zero() -> Self {
        small_ints::zero()
    }

    fn is_zero(&self) -> bool {
        if self == small_ints::zero_ref() {
            true
        } else {
            false
        }
    }
}

impl num::One for UnsignedDCNumber {
    fn one() -> Self {
        small_ints::one()
    }

    fn is_one(&self) -> bool where Self: PartialEq {
        if self == small_ints::one_ref() {
            true
        } else {
            false
        }
    }
}

// we should make this for all integers...

const LOG_10_2: f32 = f32::consts::LN_2 / f32::consts::LN_10;

#[inline]
fn decimal_digits(n: u64) -> u32 {
    match n {
        0 => 0,
        1...9 => 1,
        10...100 => 2,
        100...1000 => 3,
        1000...10000 => 4,
        10000...100000 => 5,
        100000...1000000 => 6,
        1000000...10000000 => 7,
        10000000...100000000 => 8,
        _ => {
            // no casting error until we have number with a number of bytes which would not fit in u32
            let first_on = (8 * ::std::mem::size_of::<u64>() as u32) - n.leading_zeros();
            // this formula relies on first_on being > 1, which clearly is
            (first_on as f32 * LOG_10_2) as u32 + 1
        }
    }
}

macro_rules! impl_from_unsigned_primitive_u8 {
    ($u:ty) => {
    };
}

macro_rules! impl_from_unsigned_primitive {
    ($u:ty) => {
        impl From<$u> for UnsignedDCNumber {
            fn from(n: $u) -> Self {
                let n_digits = decimal_digits(n as u64) as usize;
                if n_digits == 0 {
                    return UnsignedDCNumber::default();
                }
                let mut digits = Vec::with_capacity(n_digits);

                unsafe {
                    let mut m = n;
                    for i in 1..n_digits {
                        *digits.get_unchecked_mut(n_digits - i) = (m % 10) as u8;
                        m /= 10;
                    }
                    *digits.get_unchecked_mut(0) = (m % 10) as u8;
                    digits.set_len(n_digits);
                }

                UnsignedDCNumber::with_integer_digits(digits)
            }
        }

        impl Add<$u> for UnsignedDCNumber {
            type Output = UnsignedDCNumber;

            fn add(self, other: $u) -> Self::Output {
                // TODO make this more efficient by implementing Add "in place"
                self + UnsignedDCNumber::from(other)
            }
        }

        impl_from_unsigned_primitive_u8!($u);
    };
}

// From integer types
/// Creates UnsignedDCNumber from unsigned integer
///
/// ```
/// use std::str::FromStr;
/// use rdc::dcnumber::unsigned::UnsignedDCNumber;
/// use rdc::dcnumber::error::ParseDCNumberError;
///
/// assert_eq!(UnsignedDCNumber::from_str("0").unwrap(), UnsignedDCNumber::from(0 as u8));
/// assert_eq!(UnsignedDCNumber::from_str("1").unwrap(), UnsignedDCNumber::from(1 as u8));
/// assert_eq!(UnsignedDCNumber::from_str("10").unwrap(), UnsignedDCNumber::from(10 as u8));
/// assert_eq!(UnsignedDCNumber::from_str("110").unwrap(), UnsignedDCNumber::from(110 as u8));
/// assert_eq!(UnsignedDCNumber::from_str("255").unwrap(), UnsignedDCNumber::from(255 as u8));
/// ```
///
impl From<u8> for UnsignedDCNumber {
    fn from(n: u8) -> Self {
        small_ints::interned(n)
    }
}

impl Add<u8> for UnsignedDCNumber {
    type Output = UnsignedDCNumber;

    fn add(self, other: u8) -> Self::Output {
        self + small_ints::interned(other)
    }
}


impl Mul<u8> for UnsignedDCNumber {
    type Output = UnsignedDCNumber;

    fn mul(self, other: u8) -> Self::Output {
        // optimize 0, 1, 10, 100
//        if self.is_zero() {
//            return self;
//        }
//
//        if self.is_one() {
//            return UnsignedDCNumber::from(other);
//        }

        if other == 0 {
            return small_ints::zero();
        }

        if other == 1 {
            return self;
        }

        if other == 10 {
            return self.mul_10();
        }

        let (v, separator) = self.clone_into_parts();
        let mut separator = separator;


        // TODO: we can do this on demand only if we need to
        let mut digits  : VecDeque<u8> = VecDeque::from(v);

        // TODO try with different values here e.g., u32
        type MulT = u16;
        let mut global_result: MulT = 0;

        // 1881 = 19 * 99];

        digits.iter_mut().rev()
            .for_each(|d| {
                global_result += *d as MulT * other as MulT;
                *d = lsd!(global_result);
                global_result /= 10;
            });

        // if we had "overflow" for this digit, we should create the right
        while global_result > 0 {
            digits.push_front(lsd!(global_result));
            separator += 1;
            global_result /= 10;
        }

        digits
            .iter()
            .enumerate()
            .rposition(|(i, &ch)| ch != 0 && i >= separator)
            .map(|last_non_zero| digits.truncate(last_non_zero + 1))
            .unwrap_or_else(|| digits.truncate(separator));

        UnsignedDCNumber::new(Vec::from(digits), separator)
    }
}

impl_from_unsigned_primitive_u8![u8];



/// Creates UnsignedDCNumber from unsigned integer
///
/// ```
/// use rdc::dcnumber::unsigned::UnsignedDCNumber;
/// use rdc::dcnumber::error::ParseDCNumberError;
///
/// assert_eq!(UnsignedDCNumber::from_str("0").unwrap(), UnsignedDCNumber::from(0 as u16));
/// assert_eq!(UnsignedDCNumber::from_str("1").unwrap(), UnsignedDCNumber::from(1 as u16));
/// assert_eq!(UnsignedDCNumber::from_str("10").unwrap(), UnsignedDCNumber::from(10 as u16));
/// assert_eq!(UnsignedDCNumber::from_str("110").unwrap(), UnsignedDCNumber::from(110 as u16));
/// assert_eq!(UnsignedDCNumber::from_str("255").unwrap(), UnsignedDCNumber::from(255 as u16));
/// ```
impl_from_unsigned_primitive![u16];

/// Creates UnsignedDCNumber from unsigned integer
///
/// ```
/// use rdc::dcnumber::unsigned::UnsignedDCNumber;
/// use rdc::dcnumber::error::ParseDCNumberError;
///
/// assert_eq!(UnsignedDCNumber::from_str("0").unwrap(), UnsignedDCNumber::from(0 as u32));
/// assert_eq!(UnsignedDCNumber::from_str("1").unwrap(), UnsignedDCNumber::from(1 as u32));
/// assert_eq!(UnsignedDCNumber::from_str("10").unwrap(), UnsignedDCNumber::from(10 as u32));
/// assert_eq!(UnsignedDCNumber::from_str("110").unwrap(), UnsignedDCNumber::from(110 as u32));
/// assert_eq!(UnsignedDCNumber::from_str("255").unwrap(), UnsignedDCNumber::from(255 as u32));
/// ```
impl_from_unsigned_primitive![u32];

/// Creates UnsignedDCNumber from unsigned integer
///
/// ```
/// use rdc::dcnumber::unsigned::UnsignedDCNumber;
/// use rdc::dcnumber::error::ParseDCNumberError;
///
/// assert_eq!(UnsignedDCNumber::from_str("0").unwrap(), UnsignedDCNumber::from(0 as u64));
/// assert_eq!(UnsignedDCNumber::from_str("1").unwrap(), UnsignedDCNumber::from(1 as u64));
/// assert_eq!(UnsignedDCNumber::from_str("10").unwrap(), UnsignedDCNumber::from(10 as u64));
/// assert_eq!(UnsignedDCNumber::from_str("110").unwrap(), UnsignedDCNumber::from(110 as u64));
/// assert_eq!(UnsignedDCNumber::from_str("255").unwrap(), UnsignedDCNumber::from(255 as u64));
/// ```
impl_from_unsigned_primitive![u64];

mod radix_converters {
    use super::{ParseDCNumberError, UnsignedDCNumber, small_ints};

    pub trait AsciiConverter {
        fn convert_bytes(
            &self,
            bytes: &[u8],
        ) -> Result<UnsignedDCNumber, ParseDCNumberError>;
    }

    #[inline]
    fn split_fractional(bytes: &[u8]) -> (&[u8], &[u8]) {
        let dot = bytes.iter().position(|&ch| ch == b'.');
        match dot {
            None => (bytes, &[][..]),
            Some(dot) => bytes.split_at(dot),
        }
    }

    #[derive(Debug, PartialOrd, PartialEq, Copy, Clone)]
    pub struct DecAsciiConverter {}

    impl DecAsciiConverter {
        pub fn new() -> Self {
            Self {}
        }

        #[inline]
        fn append_digits(
            &self,
            digits: &mut Vec<u8>,
            buffer: &[u8],
        ) -> Result<usize, ParseDCNumberError> {
            let mut counter = 0;
            for &ch in buffer {
                match ch {
                    ch @ b'0'...b'9' => {
                        digits.push(ch - b'0');
                        counter += 1;
                    }
                    b'.' => return Err(ParseDCNumberError::RepeatedDot),
                    _other => return Err(ParseDCNumberError::InvalidDigit),
                };
            }
            Ok(counter)
        }
    }

    impl AsciiConverter for DecAsciiConverter {
        fn convert_bytes(
            &self,
            bytes: &[u8],
        ) -> Result<UnsignedDCNumber, ParseDCNumberError> {
            if bytes.is_empty() {
                return Err(ParseDCNumberError::EmptyString);
            }

            let no_digits = bytes.len();
            let mut digits = Vec::<u8>::with_capacity(no_digits);
            let (integer_part, fractional_part) = split_fractional(bytes);

            let separator = integer_part
                .iter()
                .position(|&ch| ch != b'0')
                .map(|separator| self.append_digits(&mut digits, &integer_part[separator..]))
                .unwrap_or_else(|| {
                    digits.push(0);
                    Ok(1)
                })?;
            let _fractional_items = fractional_part
                .iter()
                .skip(1)  // this is the dot
                .rposition(|&ch| ch != b'0')
                .map(|last_non_zero| self.append_digits(&mut digits, &fractional_part[1..last_non_zero + 2]))
                .unwrap_or(Ok(0))?;
            Ok(UnsignedDCNumber::new(digits, separator))
        }
    }

    #[derive(Debug, PartialOrd, PartialEq, Copy, Clone)]
    pub struct RadixAsciiConverter {
        radix: u8,
    }

    impl RadixAsciiConverter {
        pub fn new(radix: u8) -> Self {
            assert!(radix <= 16 && radix >= 2);
            Self { radix }
        }
    }

    impl AsciiConverter for RadixAsciiConverter {
        fn convert_bytes(
            &self,
            bytes: &[u8],
        ) -> Result<UnsignedDCNumber, ParseDCNumberError> {
            let radix = self.radix;
            bytes.iter().fold(Ok(small_ints::zero()), |acc, &ch| {
                acc.and_then(|n| {
                    UnsignedDCNumber::from_byte_radix_u8(ch, radix)
                        .and_then(|m| Ok(m + (n * radix)))
                })
            })
        }
    }
}

impl FromBytes for UnsignedDCNumber {
    type Err = ParseDCNumberError;

    fn from_bytes_radix(bytes: &[u8], radix: u32) -> Result<Self, ParseDCNumberError> {
        use self::radix_converters::AsciiConverter;

        match radix {
            2...9 => radix_converters::RadixAsciiConverter::new(radix as u8).convert_bytes(bytes),
            10 => radix_converters::DecAsciiConverter::new().convert_bytes(bytes),
            11...16 => radix_converters::RadixAsciiConverter::new(radix as u8).convert_bytes(bytes),
            _ => Err(ParseDCNumberError::InvalidRadix),
        }
    }

    fn from_bytes(bytes: &[u8]) -> Result<Self, ParseDCNumberError> {
        if bytes.is_empty() {
            return Err(ParseDCNumberError::EmptyString);
        }

        let mut first_dot: Option<usize> = None;
        // use vecdeq preferentially
        let no_digits = bytes.len();
        let mut digits = Vec::with_capacity(no_digits);

        let mut zero_streak: Option<Range<usize>> = None;
        let mut seen_non_zero: bool = false;
        let mut skipped_leading_zeros: usize = 0;

        for (pos, &ch) in bytes.iter().enumerate() {
            match ch {
                b'0' => {
                    zero_streak = match zero_streak {
                        None => Some(pos..pos + 1),
                        Some(Range { start, end }) => Some(start..end + 1),
                    };
                }
                ch @ b'1'...b'9' => {
                    if let Some(Range { start, end }) = zero_streak {
                        // we should do this after the dot in non terminal position
                        // and before the dot, but only if we have already seen something non zero
                        debug_assert!(bytes[start..end].iter().all(|&ch| ch == b'0'));
                        if seen_non_zero || first_dot.is_some() {
                            digits.extend(iter::repeat(0).take(end - start));
                        } else if first_dot.is_none() {
                            skipped_leading_zeros += end - start;
                        }
                        zero_streak = None;
                    }
                    digits.push(ch - b'0');
                    seen_non_zero = true;
                }
                b'.' => {
                    if let Some(_) = first_dot {
                        return Err(ParseDCNumberError::RepeatedDot);
                    }
                    if let Some(Range { start, end }) = zero_streak {
                        // this is a number w
                        debug_assert!(bytes[start..end].iter().all(|&ch| ch == b'0'));
                        if seen_non_zero {
                            digits.extend(iter::repeat(0).take(end - start));
                        } else {
                            digits.push(0);
                            skipped_leading_zeros += (end - start) - 1;
                        }
                        zero_streak = None;
                        first_dot = Some(pos);
                    } else if !seen_non_zero {
                        digits.push(0);
                        first_dot = Some(pos + 1);
                    } else {
                        first_dot = Some(pos);
                    }
                    seen_non_zero = true;
                }
                _ => {
                    return Err(ParseDCNumberError::InvalidDigit);
                }
            }
        }

        // if we are not after a dot, we must consider the zero streak here
        if let (Some(Range { start, end }), None) = (zero_streak, first_dot) {
            digits.extend(iter::repeat(0).take(end - start));
        }

        let separator = first_dot
            .map(|len| len - skipped_leading_zeros)
            .unwrap_or(digits.len());
        Ok(UnsignedDCNumber::new(digits, separator))
    }

}

impl FromStr for UnsignedDCNumber {
    type Err = ParseDCNumberError;

    fn from_str(s: &str) -> Result<Self, ParseDCNumberError> {
        FromBytes::from_bytes(s.as_ref())
    }
}



struct DCNumberAlignment<'a> {
    leading_digits: &'a [u8],
    aligned_part: &'a [u8],
    second_aligned_part: &'a [u8],
    fractional_tail: &'a [u8],
}

impl<'a> DCNumberAlignment<'a> {
    fn with_dcnumbers_parts<'lhs: 'a, 'rhs: 'a>(lhs_digits: &'lhs [u8], lhs_separator: usize, rhs_digits: &'rhs [u8], rhs_separator: usize) -> DCNumberAlignment<'a> {
        let lhs_fractional_digits = lhs_digits.len() - lhs_separator;
        let rhs_fractional_digits = rhs_digits.len() - rhs_separator;

        let leading_digits;
        let right_aligned_part;
        let fractional_tail;
        let aligned_part;
        let second_right_aligned_part: &[u8];
        let second_aligned_part: &[u8];

        if lhs_fractional_digits > rhs_fractional_digits {
            let offset = lhs_fractional_digits - rhs_fractional_digits;
            let (front, tail) = lhs_digits.split_at(lhs_digits.len() - offset);
            right_aligned_part = front;
            fractional_tail = tail;
            second_right_aligned_part = &rhs_digits;
        } else {
            let offset = rhs_fractional_digits - lhs_fractional_digits;
            let (front, tail) = rhs_digits.split_at(rhs_digits.len() - offset);
            right_aligned_part = front;
            fractional_tail = tail;
            second_right_aligned_part = &lhs_digits;
        }

        if right_aligned_part.len() > second_right_aligned_part.len() {
            let offset = right_aligned_part.len() - second_right_aligned_part.len();
            let (front, tail) = right_aligned_part.split_at(offset);
            aligned_part = tail;
            leading_digits = front;
            second_aligned_part = second_right_aligned_part;
        } else {
            let offset = second_right_aligned_part.len() - right_aligned_part.len();
            let (front, tail) = second_right_aligned_part.split_at(offset);
            aligned_part = tail;
            leading_digits = front;
            second_aligned_part = right_aligned_part;
        }

        DCNumberAlignment {
            leading_digits,
            aligned_part,
            second_aligned_part,
            fractional_tail,
        }
    }

    #[cfg(test)]
    fn with_unsigned_dcnumbers<'lhs: 'a, 'rhs: 'a>(lhs: &'lhs UnsignedDCNumber, rhs: &'rhs UnsignedDCNumber) -> DCNumberAlignment<'a> {
        DCNumberAlignment::with_dcnumbers_parts(
            lhs.digits.as_ref(), lhs.separator,
            rhs.digits.as_ref(), rhs.separator,
        )
    }

    fn len(&self) -> usize {
        self.fractional_tail.len() + self.aligned_part.len() + self.leading_digits.len()
    }
}

#[cfg(test)]
mod tests {
    use super::*;

    macro_rules! zero_literal {
        () => (UnsignedDCNumber{digits: digits![0], separator: 1});
    }

    macro_rules! one_literal {
        () => (UnsignedDCNumber{digits: digits![1], separator: 1});
    }

    #[test]
    fn test_is_zero() {
        let zero = UnsignedDCNumber { digits: digits!(0), separator: 1 };
        assert!(zero._is_zero());
        let one = UnsignedDCNumber { digits: digits!(1), separator: 1 };
        assert!(!one._is_zero());
        let zero_dot = UnsignedDCNumber { digits: digits!(0, 1), separator: 1 };
        assert!(!zero_dot._is_zero());
    }

    #[test]
    fn test_default() {
        assert_eq!(UnsignedDCNumber { digits: digits![0], separator: 1 }, UnsignedDCNumber::default());
    }

    #[test]
    fn test_split() {
        assert_eq!(([0u8].as_ref(), [].as_ref()), small_ints::zero().split());
    }

    #[test]
    fn test_split1() {
        assert_eq!(([1u8].as_ref(), [].as_ref()), one_literal!().split());
    }

    #[test]
    fn test_split2() {
        assert_eq!(
            ([1, 2, 3, 4].as_ref(), [3, 2].as_ref()),
            udcn!("1234.32").split()
        );
    }

    #[test]
    fn test_split3() {
        assert_eq!(
            ([1, 2, 3, 4].as_ref(), [3, 2].as_ref()),
            UnsignedDCNumber::from_str("1234.320")
                .expect("1234.320")
                .split()
        );
    }

    #[test]
    fn test_align1() {
        let n = UnsignedDCNumber::new(digits![1, 2, 3, 4, 5, 6], 4); // 1234.56
        let m = UnsignedDCNumber::new(digits![7, 8, 9, 2], 3); // 789.2

        let alignment = DCNumberAlignment::with_unsigned_dcnumbers(&n, &m);

        assert_eq!([1, ].as_ref(), alignment.leading_digits);
        assert_eq!([2, 3, 4, 5].as_ref(), alignment.aligned_part);
        assert_eq!([7, 8, 9, 2].as_ref(), alignment.second_aligned_part);
        assert_eq!([6].as_ref(), alignment.fractional_tail);
    }

    #[test]
    fn test_align2() {
        let n = UnsignedDCNumber::new(digits![1, 2, 3, 4, 5, 6], 4); // 1234.56
        let m = UnsignedDCNumber::new(digits![7, 8, 9, 2, 3, 4, 5], 3); // 789.2

        let alignment = DCNumberAlignment::with_unsigned_dcnumbers(&n, &m);

        assert_eq!([1, ].as_ref(), alignment.leading_digits);
        assert_eq!([2, 3, 4, 5, 6].as_ref(), alignment.aligned_part);
        assert_eq!([7, 8, 9, 2, 3].as_ref(), alignment.second_aligned_part);
        assert_eq!([4, 5].as_ref(), alignment.fractional_tail);
    }

    #[test]
    fn test_align3() {
        let n = UnsignedDCNumber::new(digits![1, 2, 3, 4, 5, 6], 4); // 1234.56
        let m = UnsignedDCNumber::new(digits![7, 8, 9, 2, 3, 4, 5], 4); // 7892.45

        let alignment = DCNumberAlignment::with_unsigned_dcnumbers(&n, &m);

        let empty: &[u8] = &[];
        assert_eq!(empty, alignment.leading_digits);
        assert_eq!([1, 2, 3, 4, 5, 6].as_ref(), alignment.aligned_part);
        assert_eq!([7, 8, 9, 2, 3, 4].as_ref(), alignment.second_aligned_part);
        assert_eq!([5].as_ref(), alignment.fractional_tail);
    }

    #[test]
    fn test_align4() {
        let n = UnsignedDCNumber::new(digits![1, 2, 3, 4, 5, 6], 4); // 1234.56
        let m = UnsignedDCNumber::new(digits![7, 8, 9, 2, 3, 4], 4); // 7892.34

        let alignment = DCNumberAlignment::with_unsigned_dcnumbers(&n, &m);

        let empty: &[u8] = &[];
        assert_eq!(empty, alignment.leading_digits);
        assert_eq!([1, 2, 3, 4, 5, 6].as_ref(), alignment.aligned_part);
        assert_eq!([7, 8, 9, 2, 3, 4].as_ref(), alignment.second_aligned_part);
        assert_eq!(empty, alignment.fractional_tail);
    }

    #[test]
    fn test_align5() {
        let m = UnsignedDCNumber::new(digits![1, 2, 3, 4, 5, 6], 4); // 1234.56
        let n = UnsignedDCNumber::new(digits![7, 8, 9, 2], 3); // 789.2

        let alignment = DCNumberAlignment::with_unsigned_dcnumbers(&n, &m);

        assert_eq!([1, ].as_ref(), alignment.leading_digits);
        assert_eq!([2, 3, 4, 5].as_ref(), alignment.aligned_part);
        assert_eq!([7, 8, 9, 2].as_ref(), alignment.second_aligned_part);
        assert_eq!([6].as_ref(), alignment.fractional_tail);
    }

    #[test]
    fn test_align6() {
        let m = UnsignedDCNumber::new(digits![1, 2, 3, 4, 5, 6], 4); // 1234.56
        let n = UnsignedDCNumber::new(digits![7, 8, 9, 2, 3, 4, 5], 3); // 789.2345

        let alignment = DCNumberAlignment::with_unsigned_dcnumbers(&n, &m);

        assert_eq!([1, ].as_ref(), alignment.leading_digits);
        assert_eq!([2, 3, 4, 5, 6].as_ref(), alignment.aligned_part);
        assert_eq!([7, 8, 9, 2, 3].as_ref(), alignment.second_aligned_part);
        assert_eq!([4, 5].as_ref(), alignment.fractional_tail);
    }

    #[test]
    fn test_align7() {
        let m = UnsignedDCNumber::new(digits![1, 2, 3, 4, 5, 6], 4); // 1234.56
        let n = UnsignedDCNumber::new(digits![7, 8, 9, 2, 3, 4, 5], 4); // 7892.345

        let alignment = DCNumberAlignment::with_unsigned_dcnumbers(&n, &m);

        let empty: &[u8] = &[];
        assert_eq!(empty, alignment.leading_digits);
        assert_eq!([1, 2, 3, 4, 5, 6].as_ref(), alignment.aligned_part);
        assert_eq!([7, 8, 9, 2, 3, 4].as_ref(), alignment.second_aligned_part);
        assert_eq!([5].as_ref(), alignment.fractional_tail);
    }

    #[test]
    fn test_align8() {
        let n = UnsignedDCNumber::new(digits![1, 2, 3, 4, 5, 6], 4); // 1234.56
        let m = UnsignedDCNumber::new(digits![7, 8, 9, 2, 3, 4], 4); // 7892.34

        let alignment = DCNumberAlignment::with_unsigned_dcnumbers(&n, &m);

        let empty: &[u8] = &[];
        assert_eq!(empty, alignment.leading_digits);
        assert_eq!([1, 2, 3, 4, 5, 6].as_ref(), alignment.aligned_part);
        assert_eq!([7, 8, 9, 2, 3, 4].as_ref(), alignment.second_aligned_part);
        assert_eq!(empty, alignment.fractional_tail);
    }

    #[test]
    fn test_align9() {
        let n = UnsignedDCNumber::new(digits![5, 2, 0], 3);
        let m = UnsignedDCNumber::new(digits![5, 2, 6], 3);

        let alignment = DCNumberAlignment::with_unsigned_dcnumbers(&n, &m);

        let empty: &[u8] = &[];
        assert_eq!(empty, alignment.leading_digits);
        assert_eq!([5, 2, 0].as_ref(), alignment.aligned_part);
        assert_eq!([5, 2, 6].as_ref(), alignment.second_aligned_part);
        assert_eq!(empty, alignment.fractional_tail);
    }

    macro_rules! test_eq {
        ($test_name:ident : $expected_digits:tt = $digits:tt) => {
            mod $test_name {
                use super::*;
                #[test]
                fn eq() {
                    // the purpose of this test is to test equality of things expected equal
                    assert_eq!(
                        udcn![stringify!($expected_digits)],
                        udcn![stringify!($digits)]
                    );
                }

                // these tests keep in sync the various implementations
                #[test]
                fn str_radix_bytes_radix() {
                    assert_eq!(
                        UnsignedDCNumber::from_str_radix(stringify!($digits).as_ref(), 10)
                            .expect(stringify!($digits)),
                        UnsignedDCNumber::from_bytes_radix(stringify!($digits).as_ref(), 10)
                            .expect(stringify!($digits)),
                    );
                }

                #[test]
                fn str_bytes() {
                    assert_eq!(
                        UnsignedDCNumber::from_str(stringify!($digits).as_ref())
                            .expect(stringify!($digits)),
                        UnsignedDCNumber::from_bytes(stringify!($digits).as_ref())
                            .expect(stringify!($digits)),
                    );
                }


                #[test]
                fn str_bytes2() {
                    assert_eq!( UnsignedDCNumber::from_str(stringify!($digits).as_ref())
                            .expect(stringify!($digits)),
                        FromBytes::from_bytes(stringify!($digits).as_ref())
                            .expect(stringify!($digits)),
                    );
                }

                #[test]
                fn str_bytes_radix() {
                    assert_eq!(
                        UnsignedDCNumber::from_str(stringify!($digits).as_ref())
                            .expect(stringify!($digits)),
                        UnsignedDCNumber::from_bytes_radix(stringify!($digits).as_ref(), 10)
                            .expect(stringify!($digits)),
                    );
                }
            }
        };
    }

    macro_rules! test_from_byte_radix {
            ($test_name:ident : $digits:tt; 10) => {
                mod $test_name {
                    use super::*;

                    #[test]
                    fn from_byte() {
                        assert_eq!(
                            UnsignedDCNumber::from_bytes_radix(stringify!($digits).as_ref(), 10),
                            UnsignedDCNumber::from_byte(stringify!($digits).as_bytes()[0])
                        )
                    }

                    #[test]
                    fn from_byte_radix() {
                        assert_eq!(
                            UnsignedDCNumber::from_bytes_radix(stringify!($digits).as_ref(), 10),
                            UnsignedDCNumber::from_byte_radix(stringify!($digits).as_bytes()[0], 10)
                        )
                    }

                }

        };
        ($test_name:ident : $digits:tt; $radix:expr) => {

            #[test]
            fn $test_name() {
                assert_eq!(
                    UnsignedDCNumber::from_bytes_radix(stringify!($digits).as_ref(), $radix),
                    UnsignedDCNumber::from_byte_radix(stringify!($digits).as_bytes()[0], $radix)
                )
            }
        };
        ($test_name:ident : $lhs_digits:expr, $lhs_radix:expr; $rhs_digits:expr) => {
            mod $test_name {
                use super::*;

                #[test]
                fn from_byte() {
                    assert_eq!(
                        UnsignedDCNumber::from_byte_radix($lhs_digits, $lhs_radix),
                        UnsignedDCNumber::from_byte($rhs_digits, 10),
                    );
                }

                #[test]
                fn from_byte_radix() {
                    assert_eq!(
                        UnsignedDCNumber::from_byte_radix($lhs_digits, $lhs_radix),
                        UnsignedDCNumber::from_byte_radix($rhs_digits, 10),
                    );
                }
            }
        };
        ($test_name:ident : $lhs_digits:expr, $lhs_radix:expr; $rhs_digits:expr, $rhs_radix:expr) => {
            #[test]
            fn $test_name() {
                assert_eq!(
                    UnsignedDCNumber::from_byte_radix($lhs_digits, $lhs_radix),
                    UnsignedDCNumber::from_byte_radix($rhs_digits, $rhs_radix),
                );
            }
        };
    }

    test_from_byte_radix!(from_byte_radix_1_8: 1; 8);
    test_from_byte_radix!(from_byte_radix_2_8: 2; 8);
    test_from_byte_radix!(from_byte_radix_3_8: 3; 8);
    test_from_byte_radix!(from_byte_radix_4_8: 4; 8);
    test_from_byte_radix!(from_byte_radix_5_8: 5; 8);
    test_from_byte_radix!(from_byte_radix_6_8: 6; 8);
    test_from_byte_radix!(from_byte_radix_7_8: 7; 8);
    test_from_byte_radix!(from_byte_radix_8_8: 8; 8);
    test_from_byte_radix!(from_byte_radix_9_8: 9; 8);
    test_from_byte_radix!(from_byte_radix_8_10: 8; 10);
    test_from_byte_radix!(from_byte_radix_9_10: 9; 10);
    test_from_byte_radix!(from_byte_radix_a_8: A; 8);
    test_from_byte_radix!(from_byte_radix_a_10: A; 10);
    test_from_byte_radix!(from_byte_radix_a_16: A; 16);

    #[test]
    fn test_regression_a_16() {
        let n = UnsignedDCNumber::from_str_radix("A", 16).expect("A in hex should be fine");
        assert_eq!(UnsignedDCNumber::new(digits![1, 0], 2), n);
    }

    // TODO: fix me
    //    #[test]
    //    fn test_equal_not_normalized() {
    //        assert_eq!(
    //            UnsignedDCNumber::new([0, 3, 2].as_ref(), 1),
    //            UnsignedDCNumber::new([3, 2].as_ref(), 0),
    //        );
    //    }

    // TODO write proper tests for cmp with macro

    #[test]
    fn test_cmp_unsigned() {
        assert_eq!(Ordering::Equal, zero_literal!().cmp_unsigned(&zero_literal!()));
        assert_eq!(Ordering::Less, zero_literal!().cmp_unsigned(&one_literal!()));
        assert_eq!(Ordering::Greater, one_literal!().cmp_unsigned(&zero_literal!()));
        assert_eq!(Ordering::Equal, one_literal!().cmp_unsigned(&one_literal!()));
    }

    #[test]
    fn test_eq() {
        assert_eq!(zero_literal!(), zero_literal!());
        assert_eq!(one_literal!(), one_literal!())
    }

    #[test]
    fn test_partial_order() {
        assert_eq!(Some(Ordering::Less), zero_literal!().partial_cmp(&one_literal!()));
        assert_eq!(Some(Ordering::Greater), one_literal!().partial_cmp(&zero_literal!()));
        assert_eq!(Some(Ordering::Equal), zero_literal!().partial_cmp(&zero_literal!()));
        assert_eq!(
            Some(Ordering::Less),
            UnsignedDCNumber::from(213 as u32)
                .partial_cmp(&UnsignedDCNumber::from_str("321.12").unwrap())
        );
    }

    #[test]
    fn test_order() {
        assert!(zero_literal!() < one_literal!());
    }

    #[test]
    fn test_to_primitive() {
        assert_eq!(0, zero_literal!().to_u64().expect("u64 zero_literal!()"));
        assert_eq!(1, one_literal!().to_u64().expect("u64 one"));
        assert_eq!(::std::u64::MAX, MAX_U64.to_u64().expect("u64 max_u64"));
        assert_eq!(
            ::std::i64::MAX as u64,
            MAX_I64.to_u64().expect("u64 max_i64")
        );

        assert_eq!(
            None,
            UnsignedDCNumber::from_str("10.1").expect("10.1").to_u64()
        );
        assert_eq!(None, UnsignedDCNumber::from_str("6125216521678251786215186528167125821752187528175218721582715125214512421532154211624217421765421").expect("huge").to_u64());

        assert_eq!(
            ::std::i64::MAX as u64 + 1,
            MAX_I64.to_u64().expect("u64 max_i64") + 1
        );

        assert_eq!(0, zero_literal!().to_i64().expect("i64 zero"));
        assert_eq!(1, one_literal!().to_i64().expect("i64 one"));
        assert_eq!(None, MAX_U64.to_i64());
        assert_eq!(::std::i64::MAX, MAX_I64.to_i64().expect("i64 max_i64"));
        assert_eq!(
            None,
            UnsignedDCNumber::from_str("10.1").expect("10.1").to_i64()
        );
    }

    macro_rules! test_display {
        ($test_name:ident : $digits:tt) => {
            #[test]
            fn $test_name() {
                use std::io::Write;
                let mut out = Vec::new();
                let n = UnsignedDCNumber::from_str($digits).expect($digits);
                let _ = write!(out, "{}", n).expect("write");

                assert_eq!(
                    $digits.to_string(),
                    String::from_utf8(out).expect("utf8 issue")
                )
            }
        };
    }

    #[test]
    fn test_display() {
        use std::io::Write;
        let digits = "0";
        let mut out = Vec::new();
        let n = UnsignedDCNumber::from_str(digits).expect(digits);
        let _ = write!(out, "{}", n).expect("write");

        assert_eq!(
            digits.to_string(),
            String::from_utf8(out).expect("utf8 issue")
        )
    }

    test_display![display_zero: "0"];
    test_display![display_one: "1"];
    test_display![display_one_dot_one: "1.1"];
    test_display![display_1dot1: "1.1"];
    test_display![display_10dot1: "10.1"];
    test_display![display_0dot9: "0.9"];
    test_display![display_0dot01: "0.01"];
    test_display![display_1740: "1740"];
    test_display![display_1000dot3: "1000.3"];

    macro_rules! test_binop {
        ($test_name:ident : $expected:tt = $lhs:tt $op:tt $rhs:tt) => {
            #[test]
            fn $test_name() {
                let expected = udcn![stringify!($expected)];
                let lhs = udcn![stringify!($lhs)];
                let rhs = udcn![stringify!($rhs)];

                assert_eq!(expected, lhs.dup() $op rhs.dup());
                assert_eq!(expected, lhs.dup() $op udcn![stringify!($rhs)]);
                assert_eq!(expected, udcn![stringify!($lhs)] $op rhs.dup());

                assert_eq!(expected, lhs $op rhs);
            }
        };
       (borrowed $test_name:ident : $expected:tt = $lhs:tt $op:tt $rhs:tt) => {
            #[test]
            fn $test_name() {
                use super::small_ints;
                let expected = udcn![stringify!($expected)];
                let lhs: UnsignedDCNumber = small_ints::interned($lhs);
                let rhs: UnsignedDCNumber = small_ints::interned($rhs);

                assert_eq!(expected, lhs.dup() $op rhs.dup(), "dup dup");
//                assert_eq!(expected, lhs.dup() $op  small_ints::interned($lhs), "dup -");
//                assert_eq!(expected, small_ints::interned($rhs) $op rhs.dup(), "- dup");

                assert_eq!(expected, lhs $op rhs, "- -");
            }
        };
        (u8 $test_name:ident : $expected:tt = $lhs:tt $op:tt $rhs:expr) => {
            #[test]
            fn $test_name() {
                assert_eq!(
                    udcn![stringify!($expected)],
                    udcn![stringify!($lhs)] $op $rhs as u8,
                );
            }
        };
    }

    test_binop![add_zero: 0 = 0 + 0];
    test_binop![add_unit: 1 = 1 + 0];
    test_binop![add_two: 2 = 2 + 0];
    test_binop![add_unit2: 1 = 1 + 0];
    test_binop![add_units: 2 = 1 + 1];
    test_binop![add_to_three: 10 = 3 + 7];
    test_binop![add_seven: 7 = 0 + 7];
    test_binop![integers: 1026 = 520 + 506];
    test_binop![add_frac: 20.2 = 10.1 + 10.1];
    test_binop![add_f:10143.043 = 7221.123 + 2921.92];
    test_binop![add_f1:20143.043 = 17221.123 + 2921.92];
    test_binop![add_f2:20143.043 = 7221.123 + 12921.92];
    test_binop![add_f3b:110 = 101 + 9];
    test_binop![add_f3c:112 = 103 + 9];
    test_binop![add_f3:110143.043 = 107221.123 + 2921.92];
    test_binop![add_f4:110143.043 = 7221.123 + 102921.92];
    test_binop![add_le:10.1 = 9.9 + 0.2];
    test_binop![add_le2:10.12 = 9.9 + 0.22];
    test_binop![add_le3:10.12 = 9.92 + 0.2];
    test_binop![add_le4:10.12 = 0.92 + 9.2];
    test_binop![add_le5:1000.12 = 990.92 + 9.2];
    test_binop![add_le6:1000.12 = 999.92 + 0.2];
    test_binop![add_le7:1000.12 = 9.2 + 990.92];
    test_binop![add_le8:1000.12 = 0.2 + 999.92];
    test_binop![u8 add_zero_u8: 0 = 0 + 0];
    test_binop![u8 add_unit_u8: 1 = 0 + 1];

    test_binop![borrowed badd_zero: 0 = 0 + 0];
    test_binop![borrowed badd_unit: 1 = 1 + 0];
    test_binop![borrowed badd_unit2: 1 = 0 + 1];
    test_binop![borrowed bborroweds: 254 = 127 + 127 ];

    mod mul {
        use super::*;

        test_binop![u8 t1: 10 = 1 * 10];
        test_binop![u8 t0: 0 = 0 * 10];
        test_binop![u8 t10: 100 = 10 * 10];
        test_binop![u8 t10dot1: 101 = 10.1 * 10];
        test_binop![u8 t0dot1: 1 = 0.1 * 10];
        test_binop![u8 t1_2: 10 = 1 * 10];
        test_binop![u8 t0_2: 0 = 0 * 2];
        test_binop![u8 t10_2: 20 = 10 * 2];
        test_binop![u8 t10dot1_2: 20.2 = 10.1 * 2];
        test_binop![u8 t0dot1_2: 0.2 = 0.1 * 2];
        test_binop![u8 t19_99: 1881 = 19 * 99];
        test_binop![u8 t109_99: 10791 = 109 * 99];
        test_binop![u8 t109dot0_99: 10791 = 109.0 * 99];
        test_binop![u8 t10dot9_99: 1079.1 = 10.9 * 99];
    }

    #[test]
    fn test_decimal_digits() {
        assert_eq!(0, decimal_digits(0));
        assert_eq!(1, decimal_digits(1));
        assert_eq!(2, decimal_digits(22));
        assert_eq!(3, decimal_digits(311));
        assert_eq!(4, decimal_digits(4123));
        assert_eq!(5, decimal_digits(63413));
        assert_eq!(6, decimal_digits(732142));
        assert_eq!(7, decimal_digits(9231763));
        assert_eq!(8, decimal_digits(84985731));
        assert_eq!(9, decimal_digits(223173622));
        assert_eq!(10, decimal_digits(1231736322));
        assert_eq!(19, decimal_digits(::std::i64::MAX as u64));
        assert_eq!(20, decimal_digits(::std::u64::MAX));
    }

    #[test]
    fn test_from_u64_zero() {
        let zero = UnsignedDCNumber::from(0 as u64);
        assert_eq!(zero_literal!(), zero);
    }

    #[test]
    fn test_from_u64_10() {
        let n = UnsignedDCNumber::from(10 as u64);
        assert_eq!(UnsignedDCNumber::new(digits![1, 0], 2), n);
    }

    #[test]
    fn test_from_u64_one() {
        let one = UnsignedDCNumber::from(1 as u64);
        assert_eq!(one_literal!(), one);
    }

    #[test]
    fn test_from_u64() {
        let n = UnsignedDCNumber::from(1234567890 as u64);
        assert_eq!(
            UnsignedDCNumber::with_integer_digits(digits![1, 2, 3, 4, 5, 6, 7, 8, 9, 0]),
            n
        );
    }

    macro_rules! test_from_bytes {
        ($test_name:ident : $error_id:tt <- $digits:tt) => {
            mod $test_name {
                use super::*;

                #[test]
                fn from_str() {
                    assert_eq!(
                        Err(ParseDCNumberError::$error_id),
                        UnsignedDCNumber::from_str($digits)
                    );
                }


                #[test]
                fn from_bytes2() {
                    assert_eq!(
                        Err(ParseDCNumberError::$error_id),
                        UnsignedDCNumber::from_bytes($digits.as_ref())
                    );
                }

                #[test]
                fn from_str_radix() {
                    assert_eq!(
                        Err(ParseDCNumberError::$error_id),
                        UnsignedDCNumber::from_str_radix($digits, 10)
                    );
                }

                #[test]
                fn from_bytes_radix() {
                    assert_eq!(
                        Err(ParseDCNumberError::$error_id),
                        UnsignedDCNumber::from_bytes_radix($digits.as_ref(), 10)
                    );
                }
            }
        };

        ($test_name:ident : $expected:expr; $digits:tt) => {
            mod $test_name {
                use super::*;

                #[test]
                fn ucdn() {
                    assert_eq!($expected, udcn!(stringify!($digits)));
                }

                #[test]
                fn from_bytes() {
                    assert_eq!(
                        $expected,
                        UnsignedDCNumber::from_bytes(stringify!($digits).as_ref())
                            .expect(stringify!($digits))
                    );
                }

                #[test]
                fn from_bytes2() {
                    assert_eq!(
                        $expected,
                        FromBytes::from_bytes(stringify!($digits).as_ref())
                            .expect(stringify!($digits))
                    );
                }

                #[test]
                fn from_bytes_radix() {
                    assert_eq!(
                        $expected,
                        UnsignedDCNumber::from_bytes_radix(stringify!($digits).as_ref(), 10)
                            .expect(stringify!($digits))
                    );
                }

                #[test]
                fn from_str() {
                    assert_eq!(
                        $expected,
                        UnsignedDCNumber::from_str(stringify!($digits).as_ref())
                            .expect(stringify!($digits))
                    );
                }

                #[test]
                fn from_str_radix() {
                    assert_eq!(
                        $expected,
                        UnsignedDCNumber::from_str_radix(stringify!($digits).as_ref(), 10)
                            .expect(stringify!($digits))
                    );
                }

            }
        };
    }

    macro_rules! bench_from_str {
        ($bench_name:ident : $digits:expr) => {
            #[cfg(all(feature = "nightly", test))]
            mod $bench_name {
                use super::*;
                use test::Bencher;

                #[bench]
                fn test_udcn(b: &mut Bencher) {
                    b.iter(|| {
                        udcn![$digits];
                    });
                }

                #[bench]
                fn test_from_bytes(b: &mut Bencher) {
                    b.iter(|| {
                        UnsignedDCNumber::from_bytes($digits.as_ref()).expect(stringify!($digits))
                    });
                }

                #[bench]
                fn test_from_bytes_radix_10(b: &mut Bencher) {
                    b.iter(|| {
                        UnsignedDCNumber::from_bytes_radix($digits.as_ref(), 10)
                            .expect(stringify!($digits))
                    });
                }

                #[bench]
                fn test_from_bytes_radix_16(b: &mut Bencher) {
                    b.iter(|| {
                        UnsignedDCNumber::from_bytes_radix($digits.as_ref(), 16)
                            .expect(stringify!($digits))
                    });
                }

                #[bench]
                fn test_from_str(b: &mut Bencher) {
                    b.iter(|| {
                        UnsignedDCNumber::from_str($digits.as_ref()).expect(stringify!($digits))
                    });
                }

                #[bench]
                fn test_from_str_radix_10(b: &mut Bencher) {
                    b.iter(|| {
                        UnsignedDCNumber::from_str_radix($digits.as_ref(), 10)
                            .expect(stringify!($digits))
                    });
                }
            }
        };
    }


    test_from_bytes![from_str_zero: zero_literal!() ; 0];
    test_from_bytes![from_str_one:  one_literal!() ; 1];
    test_from_bytes![from_str_10: UnsignedDCNumber::new(digits![1, 0], 2) ; 10];
    test_from_bytes![from_str_byte_spec: UnsignedDCNumber::new(digits![1, 1], 1) ; 1.1];
    test_from_bytes![from_str_0dot9: UnsignedDCNumber::new(digits![0, 9], 1) ; 0.9];
    test_from_bytes![from_str_1000dot3: UnsignedDCNumber::new(digits![1, 0, 0, 0, 3], 4) ; 1000.3];
    test_from_bytes![from_str_0dot01: UnsignedDCNumber::new(digits![0, 0, 1], 1) ; 0.01];
    test_from_bytes![from_str_from_int: UnsignedDCNumber::from(1234 as u16) ; 1234 ];
    test_from_bytes![from_str_from_int_leading0: UnsignedDCNumber::from(1234 as u16) ; 01234];
    test_from_bytes![from_str_empty : EmptyString <- ""];
    test_from_bytes![from_str_a : InvalidDigit <- "a"];
    test_from_bytes![from_str_1a : InvalidDigit <- "1a]"];
    test_from_bytes![from_str_0a : InvalidDigit <- "0a"];
    test_from_bytes![from_str_dota : InvalidDigit <- ".a"];
    test_from_bytes![from_str_0dotdot0: RepeatedDot <- "0..0"];
    test_eq![from_tail0 : 1234.32 = 1234.320 ];
    test_eq![from_taildot0 : 1234 = 1234.0 ];
    test_eq![from_ident : 1234 = 1234.];
    test_eq![from_leading0_f : 01234.32 = 1234.32 ];
    test_eq![from_leading_tailing_0f : 01234.32 = 1234.320 ];
    test_eq![eq_zero: 0 = 0];
    test_eq![eq_one: 1 = 1];
    test_eq![eq_one_dot_one: 1.1 = 1.1];
    test_eq![eq_0dot9: 0.9 = 0.9];
    test_eq![eq_0dot01: 0.01 = 0.01];
    test_eq![eq_1740: 1740 = 1740];
    test_eq![eq_1000dot3: 1000.3 = 1000.3];
    test_eq![eq_10: 10 = 10];

    #[test]
    fn test_from_str_dot32() {
        assert_eq!(
            UnsignedDCNumber::from_str(".32").expect(".32"),
            UnsignedDCNumber::from_str("0.32").expect("0.32")
        );
    }

    #[test]
    fn test_from_str_dot320() {
        assert_eq!(
            UnsignedDCNumber::from_str(".320").expect(".320"),
            UnsignedDCNumber::from_str("0.32").expect("0.32")
        );
    }

    #[test]
    fn test_from_u8() {
        use std::io::Write;
        for i in 0..256 {
            let i = i as u8;
            let mut out = Vec::new();

            assert_eq!(i as u64, UnsignedDCNumber::from(i).to_u64().unwrap());

            let _ = write!(out, "{}", UnsignedDCNumber::from(i)).expect("write");
            assert_eq!(i.to_string(), String::from_utf8(out).expect("utf8 issue"), )
        }
    }

    // TODO write test for from_bytes with various bases

    macro_rules! from_bytes_radix {
        ($test_name:ident : $decimal_digits:tt = $digits:tt : $radix:expr) => {
            #[test]
            fn $test_name() {
                assert_eq!(
                    UnsignedDCNumber::from_bytes(stringify!($decimal_digits).as_ref())
                        .expect(stringify!($decimal_digits)),
                    UnsignedDCNumber::from_bytes_radix(stringify!($digits).as_ref(), $radix)
                        .expect(stringify!($digits)),
                );
            }
        };
    }

    // TODO reenable when we are done with radix conversions
    from_bytes_radix![first_hex: 10 = A: 16];
    from_bytes_radix![b2_10: 2 = 10: 2];
    from_bytes_radix![b3_10: 3 = 10: 3];
    from_bytes_radix![b4_10: 4 = 10: 4];
    from_bytes_radix![b5_10: 5 = 10: 5];
    from_bytes_radix![b6_10: 6 = 10: 6];
    from_bytes_radix![b7_10: 7 = 10: 7];
    from_bytes_radix![b8_10: 8 = 10: 8];
    from_bytes_radix![b9_10: 9 = 10: 9];
    from_bytes_radix![b8_0: 0 = 0: 8];
    from_bytes_radix![b8_1: 1 = 1: 8];
    from_bytes_radix![b8_2: 2 = 2: 8];
    from_bytes_radix![b10_0: 0 = 0: 10];
    from_bytes_radix![b10_1: 1 = 1: 10];
    from_bytes_radix![b10_2: 2 = 2: 10];
    from_bytes_radix![b16_0: 0 = 0: 16];
    from_bytes_radix![b16_1: 1 = 1: 16];
    from_bytes_radix![b16_2: 2 = 2: 16];
    from_bytes_radix![b16_a: 10 = A: 16];

    bench_from_str![short_int: "3"];
    bench_from_str![mid_int: "17235428"];
    bench_from_str![long_int: "172354283422734622371431236441234351267438543781453193415694871634731457681354784531"];
    bench_from_str![longer_int: "17235428342273462237143123644123435126743854378145319341569487000000000000163473145768135478453123187356412946123041213310238698752341280000000000000000000000"];


    #[cfg(all(feature = "nightly", test))]
    mod benches {
        use super::*;
        use test::{Bencher, black_box};



        macro_rules! bench_on_integer_inner {
            ($bench_name:ident: $n:expr; $f:expr) => {
                #[bench]
                fn $bench_name(b: &mut Bencher) {
                    let n = UnsignedDCNumber::from_str($n).unwrap();

                    b.iter(||{
                        $f(&n)
                    })
                }
            };
        }

        macro_rules! bench_on_integer {
            ($bench_name:ident : $n: expr) => {
                mod $bench_name {
                    use super::*;

                    bench_on_integer_inner!(split: $n; |n: &UnsignedDCNumber| {
                        black_box(n.split());
                    });

                    bench_on_integer_inner!(dup: $n; |n: &UnsignedDCNumber| {
                        black_box(n.dup());
                    });
                    bench_on_integer_inner!(fmt: $n; |n: &UnsignedDCNumber| {
                        use std::fmt::Display;
                        use std::io::Write;

                        let mut buf = Vec::new();
                        black_box(write!(buf, "{}", n).unwrap());
                    });
                }
            }
        }

        bench_on_integer!(large: "341162541237485134671351132634154364513467314531843114671354132645132412349123415348314");
        bench_on_integer!(larger:
            concat!(
                "6731453184311467135413264513241234912341534531843114671354132645132412349123415348314",
                "6731453184311467135413264513241234912341534531843114671354132645132412349123415348314",
                "6731453184311467135413264513241234912341534531843114671354132645132412349123415348314",
                "6731453184311467135413264513241234912341534531843114671354132645132412349123415348314",
                "6731453184311467135413264513241234912341534531843114671354132645132412349123415348314",
                "6731453184311467135413264513241234912341534531843114671354132645132412349123415348314",
                "6731453184311467135413264513241234912341534531843114671354132645132412349123415348314",
                "6731453184311467135413264513241234912341534531843114671354132645132412349123415348314",
                "6731453184311467135413264513241234912341534531843114671354132645132412349123415348314",
                "6731453184311467135413264513241234912341534531843114671354132645132412349123415348314",
                "6731453184311467135413264513241234912341534531843114671354132645132412349123415348314",
                "6731453184311467135413264513241234912341534531843114671354132645132412349123415348314",
                "6731453184311467135413264513241234912341534531843114671354132645132412349123415348314",
                "6731453184311467135413264513241234912341534531843114671354132645132412349123415348314",
                "6731453184311467135413264513241234912341534531843114671354132645132412349123415348314",
                "6731453184311467135413264513241234912341534531843114671354132645132412349123415348314",
                "6731453184311467135413264513241234912341534531843114671354132645132412349123415348314",
                "6731453184311467135413264513241234912341534531843114671354132645132412349123415348314",
                "6731453184311467135413264513241234912341534531843114671354132645132412349123415348314",
                "6731453184311467135413264513241234912341534531843114671354132645132412349123415348314",
                "6731453184311467135413264513241234912341534531843114671354132645132412349123415348314",
                "6731453184311467135413264513241234912341534531843114671354132645132412349123415348314",
                "6731453184311467135413264513241234912341534531843114671354132645132412349123415348314",
                "6731453184311467135413264513241234912341534531843114671354132645132412349123415348314",
                "6731453184311467135413264513241234912341534531843114671354132645132412349123415348314",
                "6731453184311467135413264513241234912341534531843114671354132645132412349123415348314",
                "6731453184311467135413264513241234912341534531843114671354132645132412349123415348314",
                "6731453184311467135413264513241234912341534531843114671354132645132412349123415348314",
                "6731453184311467135413264513241234912341534531843114671354132645132412349123415348314",
                "6731453184311467135413264513241234912341534531843114671354132645132412349123415348314",
                "6731453184311467135413264513241234912341534531843114671354132645132412349123415348314",
                "6731453184311467135413264513241234912341534531843114671354132645132412349123415348314",
                "6731453184311467135413264513241234912341534531843114671354132645132412349123415348314",
                "6731453184311467135413264513241234912341534531843114671354132645132412349123415348314",
                "6731453184311467135413264513241234912341534531843114671354132645132412349123415348314",
                "6731453184311467135413264513241234912341534531843114671354132645132412349123415348314"
            )
         );



        macro_rules! bench_intern {
            ($bench_name:ident : $n: expr) => {
                #[bench]
                fn $bench_name(b: &mut Bencher) {
                    b.iter(|| {
                        black_box(small_ints::interned($n));
                    });
                }

            }
        }

        bench_intern!(intern_0: 0);
        bench_intern!(intern_10: 10);
        bench_intern!(intern_100: 100);



        macro_rules! bench_new {
            ($bench_name:ident : $n: expr) => {
                mod $bench_name {
                    use super::*;

                    #[bench]
                    fn as_ref(b: &mut Bencher) {
                        b.iter(|| {
                            black_box(UnsignedDCNumber::new($n.as_ref(), 0))
                        });
                    }

                    #[bench]
                    fn vec(b: &mut Bencher) {
                        let v = $n.to_vec();

                        b.iter(|| {
                            black_box(UnsignedDCNumber::new(v.as_ref(), 0))
                        });
                    }

                    #[bench]
                    fn vec_create_inside_loop(b: &mut Bencher) {

                        b.iter(|| {
                            let v = $n.to_vec();
                            black_box(UnsignedDCNumber::new(v, 0))
                        });
                    }
                }
            }
        }


        bench_new!(new_121345678901: [
            1u8, 2, 3, 4, 5, 6, 7, 8, 9, 0, 1,
        ]);
        bench_new!(new_121345678901_more: [
            1u8, 2, 3, 4, 5, 6, 7, 8, 9, 0, 1,
            1, 2, 3, 4, 5, 6, 7, 8, 9, 0, 1,
            1, 2, 3, 4, 5, 6, 7, 8, 9, 0, 1,
            1, 2, 3, 4, 5, 6, 7, 8, 9, 0, 1,
            1, 2, 3, 4, 5, 6, 7, 8, 9, 0, 1,
            1, 2, 3, 4, 5, 6, 7, 8, 9, 0, 1,
            1, 2, 3, 4, 5, 6, 7, 8, 9, 0, 1,
        ]);
        bench_new!(new_121345678901_even_more: [
            1u8, 2, 3, 4, 5, 6, 7, 8, 9, 0, 1, 1u8, 2, 3, 4, 5, 6, 7, 8, 9, 0, 1,
            1u8, 2, 3, 4, 5, 6, 7, 8, 9, 0, 1, 1u8, 2, 3, 4, 5, 6, 7, 8, 9, 0, 1,
            1u8, 2, 3, 4, 5, 6, 7, 8, 9, 0, 1, 1u8, 2, 3, 4, 5, 6, 7, 8, 9, 0, 1,
            1u8, 2, 3, 4, 5, 6, 7, 8, 9, 0, 1, 1u8, 2, 3, 4, 5, 6, 7, 8, 9, 0, 1,
            1u8, 2, 3, 4, 5, 6, 7, 8, 9, 0, 1, 1u8, 2, 3, 4, 5, 6, 7, 8, 9, 0, 1,
            1u8, 2, 3, 4, 5, 6, 7, 8, 9, 0, 1, 1u8, 2, 3, 4, 5, 6, 7, 8, 9, 0, 1,
            1u8, 2, 3, 4, 5, 6, 7, 8, 9, 0, 1, 1u8, 2, 3, 4, 5, 6, 7, 8, 9, 0, 1,
            1u8, 2, 3, 4, 5, 6, 7, 8, 9, 0, 1, 1u8, 2, 3, 4, 5, 6, 7, 8, 9, 0, 1,
            1u8, 2, 3, 4, 5, 6, 7, 8, 9, 0, 1, 1u8, 2, 3, 4, 5, 6, 7, 8, 9, 0, 1,
            1u8, 2, 3, 4, 5, 6, 7, 8, 9, 0, 1, 1u8, 2, 3, 4, 5, 6, 7, 8, 9, 0, 1,
            1u8, 2, 3, 4, 5, 6, 7, 8, 9, 0, 1, 1u8, 2, 3, 4, 5, 6, 7, 8, 9, 0, 1,
            1u8, 2, 3, 4, 5, 6, 7, 8, 9, 0, 1, 1u8, 2, 3, 4, 5, 6, 7, 8, 9, 0, 1,
            1u8, 2, 3, 4, 5, 6, 7, 8, 9, 0, 1, 1u8, 2, 3, 4, 5, 6, 7, 8, 9, 0, 1,
            1u8, 2, 3, 4, 5, 6, 7, 8, 9, 0, 1, 1u8, 2, 3, 4, 5, 6, 7, 8, 9, 0, 1,
            1u8, 2, 3, 4, 5, 6, 7, 8, 9, 0, 1, 1u8, 2, 3, 4, 5, 6, 7, 8, 9, 0, 1,
            1u8, 2, 3, 4, 5, 6, 7, 8, 9, 0, 1, 1u8, 2, 3, 4, 5, 6, 7, 8, 9, 0, 1,
            1u8, 2, 3, 4, 5, 6, 7, 8, 9, 0, 1, 1u8, 2, 3, 4, 5, 6, 7, 8, 9, 0, 1,
            1u8, 2, 3, 4, 5, 6, 7, 8, 9, 0, 1, 1u8, 2, 3, 4, 5, 6, 7, 8, 9, 0, 1,
            1u8, 2, 3, 4, 5, 6, 7, 8, 9, 0, 1, 1u8, 2, 3, 4, 5, 6, 7, 8, 9, 0, 1,
            1u8, 2, 3, 4, 5, 6, 7, 8, 9, 0, 1, 1u8, 2, 3, 4, 5, 6, 7, 8, 9, 0, 1,
            1u8, 2, 3, 4, 5, 6, 7, 8, 9, 0, 1, 1u8, 2, 3, 4, 5, 6, 7, 8, 9, 0, 1,
            1u8, 2, 3, 4, 5, 6, 7, 8, 9, 0, 1, 1u8, 2, 3, 4, 5, 6, 7, 8, 9, 0, 1,
        ]);

        macro_rules! udcnd {
            ($digits:expr, $separator:expr) => {
                UnsignedDCNumber{
                    digits: Cow::Borrowed(&$digits),
                    separator: $separator,
                }
            }
        }

        macro_rules! bench_binops_internal {
            ($op_name: ident: $lhs: expr, $lhs_sep:expr, $rhs: expr, $rhs_sep: expr , $op:tt) => {
               #[bench]
                fn $op_name(b: &mut Bencher) {
                    b.iter(|| {
                        let u = udcnd!($lhs, $lhs_sep);
                        let v = udcnd!($rhs, $rhs_sep);

                        black_box(u $op v)
                    });
                }
            }
        }


        macro_rules! bench_binops_int {
            ($op_name: ident: $lhs: expr, $lhs_sep:expr, $n: expr, $op:tt) => {
               #[bench]
                fn $op_name(b: &mut Bencher) {
                    b.iter(|| {
                        let u = udcnd!($lhs, $lhs_sep);
                        black_box(u $op $n);
                    });
                }
            }
        }


        macro_rules! bench_binops {
            ($bench_name:ident : $lhs: expr, $lhs_sep:expr, $rhs: expr, $rhs_sep: expr) => {
                mod $bench_name {
                    use super::*;

                    bench_binops_internal!(add: $lhs, $lhs_sep, $rhs, $rhs_sep, +);
                    bench_binops_internal!(lt: $lhs, $lhs_sep, $rhs, $rhs_sep, <);
                    bench_binops_internal!(gt: $lhs, $lhs_sep, $rhs, $rhs_sep, >);
                    bench_binops_internal!(eq: $lhs, $lhs_sep, $rhs, $rhs_sep, ==);

                    bench_binops_int!(mul8_0: $lhs, $lhs_sep, 0, *);
                    bench_binops_int!(mul8_1: $lhs, $lhs_sep, 1, *);
                    bench_binops_int!(mul8_10: $lhs, $lhs_sep, 10, *);
                    bench_binops_int!(mul8_100: $lhs, $lhs_sep, 100, *);
                    bench_binops_int!(mul8_11: $lhs, $lhs_sep, 11, *);
                    bench_binops_int!(mul8_111: $lhs, $lhs_sep, 111, *);
                    bench_binops_int!(mul8_3: $lhs, $lhs_sep, 3, *);
                }


            }
        }

        bench_binops!(op_large:
            [
                1, 2, 3, 4, 5, 6, 7, 8, 9, 1, 2, 3, 4, 5, 6, 7, 8, 9, 1, 2, 3, 4, 5, 6, 7, 8, 9,
                1, 2, 3, 4, 5, 6, 7, 8, 9, 1, 2, 3, 4, 5, 6, 7, 8, 9, 1, 2, 3, 4, 5, 6, 7, 8, 9,
                1, 2, 3, 4, 5, 6, 7, 8, 9, 1, 2, 3, 4, 5, 6, 7, 8, 9, 1, 2, 3, 4, 5, 6, 7, 8, 9,
                1, 2, 3, 4, 5, 6, 7, 8, 9, 1, 2, 3, 4, 5, 6, 7, 8, 9, 1, 2, 3, 4, 5, 6, 7, 8, 9,
                1, 2, 3, 4, 5, 6, 7, 8, 9, 1, 2, 3, 4, 5, 6, 7, 8, 9, 1, 2, 3, 4, 5, 6, 7, 8, 9,
                1, 2, 3, 4, 5, 6, 7, 8, 9, 1, 2, 3, 4, 5, 6, 7, 8, 9, 1, 2, 3, 4, 5, 6, 7, 8, 9,
                1, 2, 3, 4, 5, 6, 7, 8, 9, 1, 2, 3, 4, 5, 6, 7, 8, 9, 1, 2, 3, 4, 5, 6, 7, 8, 9,
                1, 2, 3, 4, 5, 6, 7, 8, 9, 1, 2, 3, 4, 5, 6, 7, 8, 9, 1, 2, 3, 4, 5, 6, 7, 8, 9,
                1, 2, 3, 4, 5, 6, 7, 8, 9, 1, 2, 3, 4, 5, 6, 7, 8, 9, 1, 2, 3, 4, 5, 6, 7, 8, 9,
                1, 2, 3, 4, 5, 6, 7, 8, 9, 1, 2, 3, 4, 5, 6, 7, 8, 9, 1, 2, 3, 4, 5, 6, 7, 8, 9,
                1, 2, 3, 4, 5, 6, 7, 8, 9, 1, 2, 3, 4, 5, 6, 7, 8, 9, 1, 2, 3, 4, 5, 6, 7, 8, 9,
            ], 10, [
                1, 2, 3, 4, 5, 6, 7, 8, 9, 1, 2, 3, 4, 5, 6, 7, 8, 9, 1, 2, 3, 4, 5, 6, 7, 8, 9,
                1, 2, 3, 4, 5, 6, 7, 8, 9, 1, 2, 3, 4, 5, 6, 7, 8, 9, 1, 2, 5, 4, 5, 6, 7, 8, 9,
                1, 2, 3, 4, 5, 6, 7, 8, 9, 1, 2, 3, 4, 5, 6, 7, 8, 9, 1, 2, 3, 4, 5, 6, 7, 8, 9,
                1, 2, 3, 4, 5, 6, 7, 8, 9, 1, 2, 3, 4, 5, 6, 7, 8, 9, 1, 2, 3, 4, 5, 6, 7, 8, 9,
                1, 2, 3, 4, 5, 6, 7, 8, 9, 1, 2, 3, 4, 5, 6, 7, 8, 9, 1, 2, 3, 4, 5, 6, 7, 8, 9,
                1, 2, 3, 4, 5, 6, 7, 8, 9, 1, 2, 3, 4, 5, 6, 7, 8, 9, 1, 2, 3, 4, 5, 6, 7, 8, 9,
                1, 2, 3, 4, 5, 6, 7, 8, 9, 1, 2, 3, 4, 5, 6, 7, 8, 9, 1, 2, 3, 4, 5, 6, 7, 8, 9,
                1, 2, 3, 4, 5, 6, 7, 8, 9, 1, 2, 3, 4, 5, 6, 7, 8, 9, 1, 2, 3, 4, 5, 6, 7, 8, 9,
                1, 2, 3, 4, 5, 6, 7, 8, 9, 1, 2, 3, 4, 5, 6, 7, 8, 9, 1, 2, 3, 4, 5, 6, 7, 8, 9,
                1, 2, 3, 4, 5, 6, 7, 8, 9, 1, 2, 3, 4, 5, 6, 7, 8, 9, 1, 2, 3, 4, 5, 6, 7, 8, 9,
                1, 2, 3, 4, 5, 6, 7, 8, 9, 1, 2, 3, 4, 5, 6, 7, 8, 9, 1, 2, 3, 4, 5, 6, 7, 8, 9,
            ], 10
        );

    }

    macro_rules! from_primitive_int {
        ($test_name:ident : $digits:tt, $tp:tt) => {
            #[test]
            fn $test_name() {
                assert_eq!(UnsignedDCNumber::from_str(stringify!($digits)).unwrap(), UnsignedDCNumber::from($digits as $tp));
            }
        }
    }

    from_primitive_int!(test_0_u8: 0, u8);
    from_primitive_int!(test_1_u8: 1, u8);
    from_primitive_int!(test_2_u8: 2, u8);
    from_primitive_int!(test_10_u8: 10, u8);
    from_primitive_int!(test_12u8: 12, u8);
    from_primitive_int!(test_123u8: 123, u8);
    from_primitive_int!(test_223u8: 223, u8);
    from_primitive_int!(test_255u8: 255, u8);

    from_primitive_int!(test_0_u16: 0, u16);
    from_primitive_int!(test_1_u16: 1, u16);
    from_primitive_int!(test_2_u16: 2, u16);
    from_primitive_int!(test_10_u16: 10, u16);
    from_primitive_int!(test_12u16: 12, u16);
    from_primitive_int!(test_123u16: 123, u16);
    from_primitive_int!(test_223u16: 223, u16);
    from_primitive_int!(test_255u16: 255, u16);
    from_primitive_int!(test_256u32: 256, u32);
    from_primitive_int!(test_10256u32: 10256, u32);

    from_primitive_int!(test_0_u32: 0, u32);
    from_primitive_int!(test_1_u32: 1, u32);
    from_primitive_int!(test_2_u32: 2, u32);
    from_primitive_int!(test_10_u32: 10, u32);
    from_primitive_int!(test_12u32: 12, u32);
    from_primitive_int!(test_123u32: 123, u32);
    from_primitive_int!(test_223u32: 223, u32);
    from_primitive_int!(test_255u32: 255, u32);

    from_primitive_int!(test_0_u64: 0, u64);
    from_primitive_int!(test_1_u64: 1, u64);
    from_primitive_int!(test_2_u64: 2, u64);
    from_primitive_int!(test_10_u64: 10, u64);
    from_primitive_int!(test_12u64: 12, u64);
    from_primitive_int!(test_123u64: 123, u64);
    from_primitive_int!(test_223u64: 223, u64);
    from_primitive_int!(test_255u64: 255, u64);

    #[test]
    fn test_zero_and_one() {
        use num::Zero;
        use num::One;

        assert_eq!(zero_literal!(), UnsignedDCNumber::zero());
        assert_eq!(one_literal!(), UnsignedDCNumber::one());
        assert!(UnsignedDCNumber::zero().is_zero());
        assert!(!UnsignedDCNumber::one().is_zero());
        assert!(!UnsignedDCNumber::zero().is_one());
        assert!(UnsignedDCNumber::one().is_one());
    }
<<<<<<< HEAD
}
=======



}
>>>>>>> d06aeda1
<|MERGE_RESOLUTION|>--- conflicted
+++ resolved
@@ -2465,11 +2465,4 @@
         assert!(!UnsignedDCNumber::zero().is_one());
         assert!(UnsignedDCNumber::one().is_one());
     }
-<<<<<<< HEAD
-}
-=======
-
-
-
-}
->>>>>>> d06aeda1
+}
